package it.unimi.dsi.sux4j.mph;

/*		 
 * Sux4J: Succinct data structures for Java
 *
 * Copyright (C) 2002-2011 Sebastiano Vigna 
 *
 *  This library is free software; you can redistribute it and/or modify it
 *  under the terms of the GNU Lesser General Public License as published by the Free
 *  Software Foundation; either version 3 of the License, or (at your option)
 *  any later version.
 *
 *  This library is distributed in the hope that it will be useful, but
 *  WITHOUT ANY WARRANTY; without even the implied warranty of MERCHANTABILITY
 *  or FITNESS FOR A PARTICULAR PURPOSE.  See the GNU Lesser General Public License
 *  for more details.
 *
 *  You should have received a copy of the GNU Lesser General Public License
 *  along with this program; if not, see <http://www.gnu.org/licenses/>.
 *
 */

import it.unimi.dsi.Util;
import it.unimi.dsi.bits.BitVector;
import it.unimi.dsi.bits.Fast;
import it.unimi.dsi.bits.LongArrayBitVector;
import it.unimi.dsi.bits.TransformationStrategies;
import it.unimi.dsi.bits.TransformationStrategy;
import it.unimi.dsi.fastutil.ints.IntOpenHashSet;
import it.unimi.dsi.fastutil.io.BinIO;
<<<<<<< HEAD
=======
import it.unimi.dsi.fastutil.longs.LongArrays;
>>>>>>> 29ff0b5a
import it.unimi.dsi.fastutil.longs.LongBigList;
import it.unimi.dsi.io.FastBufferedReader;
import it.unimi.dsi.io.FileLinesCollection;
import it.unimi.dsi.io.LineIterator;
import it.unimi.dsi.lang.MutableString;
import it.unimi.dsi.logging.ProgressLogger;
import it.unimi.dsi.sux4j.io.ChunkedHashStore;

import java.io.File;
import java.io.IOException;
import java.io.InputStreamReader;
import java.io.ObjectInputStream;
import java.io.Serializable;
import java.nio.charset.Charset;
import java.util.Collection;
import java.util.Iterator;
import java.util.Random;
import java.util.zip.GZIPInputStream;

import org.apache.log4j.Logger;

import com.martiansoftware.jsap.FlaggedOption;
import com.martiansoftware.jsap.JSAP;
import com.martiansoftware.jsap.JSAPException;
import com.martiansoftware.jsap.JSAPResult;
import com.martiansoftware.jsap.Parameter;
import com.martiansoftware.jsap.SimpleJSAP;
import com.martiansoftware.jsap.Switch;
import com.martiansoftware.jsap.UnflaggedOption;
import com.martiansoftware.jsap.stringparsers.FileStringParser;
import com.martiansoftware.jsap.stringparsers.ForNameStringParser;

/**
 * A minimal perfect hash function.
 * 
 * <P>Given a list of elements without duplicates, the constructors of this class finds a minimal
 * perfect hash function for the list. Subsequent calls to the {@link #getLong(Object)} method will
 * return a distinct number for each elements in the list. For elements out of the list, the
 * resulting number is not specified. In some (rare) cases it might be possible to establish that an
 * element was not in the original list, and in that case -1 will be returned. The class can then be
 * saved by serialisation and reused later. 
 * 
 * <p>This class uses a {@linkplain ChunkedHashStore chunked hash store} to provide highly scalable constructors. Note that at construction time
 * you can {@linkplain #MinimalPerfectHashFunction(Iterable, TransformationStrategy, File, ChunkedHashStore) pass}
 * a {@link ChunkedHashStore} containing the elements associated with any value; note that, however, that if the store is rebuilt because of a
 * {@link ChunkedHashStore.DuplicateException} it will be rebuilt associating with each key its ordinal position.
 * 
 * <P>The theoretical memory requirements for the algorithm we use are 2{@link HypergraphSorter#GAMMA &gamma;}=2.46 +
 * o(<var>n</var>) bits per element, plus the bits for the random hashes (which are usually
 * negligible). The o(<var>n</var>) part is due to an embedded ranking scheme that increases space
 * occupancy by 0.625%, bringing the actual occupied space to around 2.65 bits per element.
 * 
 * <P>As a commodity, this class provides a main method that reads from standard input a (possibly
 * <samp>gzip</samp>'d) sequence of newline-separated strings, and writes a serialised minimal
 * perfect hash function for the given list.
 * 
 * <h3>How it Works</h3>
 * 
 * <p>The technique used is very similar (but developed independently) to that described by Fabiano
 * C. Botelho, Rasmus Pagh and Nivio Ziviani in &ldquo;Simple and Efficient Minimal Perfect Hashing
 * Functions&rdquo;, <i>Algorithms and data structures: 10th international workshop, WADS 2007</i>,
 * number 4619 of Lecture Notes in Computer Science, pages 139&minus;150, 2007. In turn, the mapping
 * technique described therein was actually first proposed by Bernard Chazelle, Joe Kilian, Ronitt
 * Rubinfeld and Ayellet Tal in &ldquo;The Bloomier Filter: an Efficient Data Structure for Static
 * Support Lookup Tables&rdquo;, <i>Proc. SODA 2004</i>, pages 30&minus;39, 2004, as one of the
 * steps to implement a mutable table.
 * 
 * <p>The basic ingredient is the Majewski-Wormald-Havas-Czech
 * {@linkplain HypergraphSorter 3-hypergraph technique}. After generating a random 3-hypergraph, we
 * {@linkplain HypergraphSorter sort} its 3-hyperedges to that a distinguished vertex in each
 * 3-hyperedge, the <em>hinge</em>, never appeared before. We then assign to each vertex a
 * two-bit number in such a way that for each 3-hyperedge the sum of the values associated to its
 * vertices modulo 3 gives the index of the hash function generating the hinge. As as a result we
 * obtain a perfect hash of the original set (one just has to compute the three hash functions,
 * collect the three two-bit values, add them modulo 3 and take the corresponding hash function
 * value).
 * 
 * <p>To obtain a minimal perfect hash, we simply notice that we whenever we have to assign a value
 * to a vertex, we can take care of using the number 3 instead of 0 if the vertex is actually the
 * output value for some element. The final value of the minimal perfect hash function is the number
 * of nonzero pairs of bits that precede the perfect hash value for the element. To compute this
 * number, we use a simple table-free ranking scheme, recording the number of nonzero pairs each
 * {@link #BITS_PER_BLOCK} bits and modifying the standard broadword algorithm for computing the
 * number of ones in a word into an algorithm that {@linkplain #countNonzeroPairs(long) counts the
 * number of nonzero pairs of bits in a word}.
 * 
 * @author Sebastiano Vigna
 * @since 0.1
 */

public class MinimalPerfectHashFunction<T> extends AbstractHashFunction<T> implements Serializable {
	private static final Logger LOGGER = Util.getLogger( MinimalPerfectHashFunction.class );

	private static final boolean ASSERTS = false;

	public static final long serialVersionUID = 4L;

	/** The number of bits per block in the rank structure. */
	public static final int BITS_PER_BLOCK = 512;

	/** The logarithm of the desired chunk size. */
	public final static int LOG2_CHUNK_SIZE = 10;

	private static final long ONES_STEP_4 = 0x1111111111111111L;

	private static final long ONES_STEP_8 = 0x0101010101010101L;

	/** The number of elements. */
	protected final long n;

	/** The shift for chunks. */
	private final int chunkShift;

	/** The seed used to generate the initial hash triple. */
	protected final long globalSeed;

	/** The seed of the underlying 3-hypergraphs. */
	protected final long[] seed;

	/** The start offset of each block. */
	protected final long[] offset;

	/**
	 * The final magick&mdash;the list of modulo-3 values that define the output of the minimal hash
	 * function.
	 */
	protected final LongBigList values;

	/** The bit vector underlying {@link #values}. */
	protected final LongArrayBitVector bitVector;

	/** The bit array supporting {@link #values}. */
	protected transient long[] array;

	/** The number of nonzero bit pairs up to a given block of {@link #BITS_PER_BLOCK} bits. */
	protected final long count[];

	/** The transformation strategy. */
	protected final TransformationStrategy<? super T> transform;

	/**
	 * Creates a new minimal perfect hash table for the given elements.
	 * 
	 * @param elements the elements to hash.
	 * @param transform a transformation strategy for the elements.
	 */

	public MinimalPerfectHashFunction( final Iterable<? extends T> elements, final TransformationStrategy<? super T> transform ) throws IOException {
		this( elements, transform, null, null );
	}

	/**
	 * Creates a new minimal perfect hash table for the given elements.
	 * 
	 * @param elements the elements to hash.
	 * @param transform a transformation strategy for the elements.
	 * @param tempDir a temporary directory for the chunked hash store files, or <code>null</code> for the current directory.
	 */

	public MinimalPerfectHashFunction( final Iterable<? extends T> elements, final TransformationStrategy<? super T> transform, final File tempDir ) throws IOException {
		this( elements, transform, tempDir, null );
	}

	/**
	 * Creates a new minimal perfect hash table for elements provided by a {@link ChunkedHashStore}.
	 * 
	 * @param transform a transformation strategy for the elements.
	 * @param chunkedHashStore a checked chunked hash store containing the elements. 
	 */

	public MinimalPerfectHashFunction( final TransformationStrategy<? super T> transform, ChunkedHashStore<T> chunkedHashStore ) throws IOException {
		this( null, transform, null, chunkedHashStore );
	}
	
	/**
	 * Creates a new minimal perfect hash table for the given elements.
	 * 
	 * @param elements the elements to hash, or <code>null</code>.
	 * @param transform a transformation strategy for the elements.
	 * @param chunkedHashStore a chunked hash store containing the elements, or <code>null</code>; the store
	 * can be unchecked, but in this case <code>elements</code> and <code>transform</code> must be non-<code>null</code>. 
	 */

	public MinimalPerfectHashFunction( final Iterable<? extends T> elements, final TransformationStrategy<? super T> transform, ChunkedHashStore<T> chunkedHashStore ) throws IOException {
		this( elements, transform, null, chunkedHashStore );
	}
	
	/**
	 * Creates a new minimal perfect hash table for the given elements.
	 * 
	 * @param elements the elements to hash, or <code>null</code>.
	 * @param transform a transformation strategy for the elements.
	 * @param tempDir a temporary directory for the store files, or <code>null</code> for the standard temporary directory.
	 * @param chunkedHashStore a chunked hash store containing the elements, or <code>null</code>; the store
	 * can be unchecked, but in this case <code>elements</code> and <code>transform</code> must be non-<code>null</code>. 
	 */

	public MinimalPerfectHashFunction( final Iterable<? extends T> elements, final TransformationStrategy<? super T> transform, final File tempDir, ChunkedHashStore<T> chunkedHashStore ) throws IOException {
		this.transform = transform;

		final ProgressLogger pl = new ProgressLogger( LOGGER );
		pl.displayFreeMemory = true;
		final Random r = new Random();
		pl.itemsName = "keys";

		final boolean givenChunkedHashStore = chunkedHashStore != null;
		if ( !givenChunkedHashStore ) {
			chunkedHashStore = new ChunkedHashStore<T>( transform, tempDir, pl );
			chunkedHashStore.reset( r.nextLong() );
			chunkedHashStore.addAll( elements.iterator() );
		}
		n = chunkedHashStore.size();

		defRetValue = -1; // For the very few cases in which we can decide

		int log2NumChunks = Math.max( 0, Fast.mostSignificantBit( n >> LOG2_CHUNK_SIZE ) );
		chunkShift = chunkedHashStore.log2Chunks( log2NumChunks );
		final int numChunks = 1 << log2NumChunks;

		LOGGER.debug( "Number of chunks: " + numChunks );

		seed = new long[ numChunks ];
		offset = new long[ numChunks + 1 ];

		bitVector = LongArrayBitVector.getInstance();
		( values = bitVector.asLongBigList( 2 ) ).size( ( (long)Math.ceil( n * HypergraphSorter.GAMMA ) + 4 * numChunks ) );
		array = bitVector.bits();

		int duplicates = 0;

		for ( ;; ) {
			LOGGER.debug( "Generating minimal perfect hash function..." );

			long seed = 0;
			pl.expectedUpdates = numChunks;
			pl.itemsName = "chunks";
			pl.start( "Analysing chunks... " );

			try {
				int q = 0;
				for ( ChunkedHashStore.Chunk chunk : chunkedHashStore ) {
					final HypergraphSorter<BitVector> sorter = new HypergraphSorter<BitVector>( chunk.size(), false );
					do {
						seed = r.nextLong();
					} while ( !sorter.generateAndSort( chunk.iterator(), seed ) );

					this.seed[ q ] = seed;
					offset[ q + 1 ] = offset[ q ] + sorter.numVertices;

					/* We assign values. */
					int top = chunk.size(), k, v = 0;
					final int[] stack = sorter.stack;
					final int[] vertex1 = sorter.vertex1;
					final int[] vertex2 = sorter.vertex2;
					final long off = offset[ q ];

					while ( top > 0 ) {
						v = stack[ --top ];
						k = v / sorter.partSize;
						if ( ASSERTS ) assert k >= 0 && k < 3 : Integer.toString( k );
						// System.err.println( "<" + v + ", " + vertex1[v] + ", " + vertex2[ v ]+ ">
						// ( " + k + ")" );
						final long s = values.getLong( off + vertex1[ v ] ) + values.getLong( off + vertex2[ v ] );
						final long value = ( k - s + 9 ) % 3;
						values.set( off + v, value == 0 ? 3 : value );
					}

					q++;
					pl.update();

					if ( ASSERTS ) {
						final IntOpenHashSet pos = new IntOpenHashSet();
						final int[] e = new int[ 3 ];
						for ( long[] triple : chunk ) {
							HypergraphSorter.tripleToEdge( triple, seed, sorter.numVertices, sorter.partSize, e );
							assert pos.add( e[ (int)( values.getLong( off + e[ 0 ] ) + values.getLong( off + e[ 1 ] ) + values.getLong( off + e[ 2 ] ) ) % 3 ] );
						}
					}
				}

				pl.done();
				break;
			}
			catch ( ChunkedHashStore.DuplicateException e ) {
				if ( elements == null ) throw new IllegalStateException( "You provided no elements, but the chunked hash store was not checked" );
				if ( duplicates++ > 3 ) throw new IllegalArgumentException( "The input list contains duplicates" );
				LOGGER.warn( "Found duplicate. Recomputing triples..." );
				chunkedHashStore.reset( r.nextLong() );
				chunkedHashStore.addAll( elements.iterator() );
			}
		}

		globalSeed = chunkedHashStore.seed();

		if ( !givenChunkedHashStore ) chunkedHashStore.close();

		if ( n > 0 ) {
			long m = values.size64();
<<<<<<< HEAD
			count = new int[ (int)( ( 2L * m + BITS_PER_BLOCK - 1 ) / BITS_PER_BLOCK ) ];
			int c = 0;
=======
			count = new long[ (int)( ( 2L * m + BITS_PER_BLOCK - 1 ) / BITS_PER_BLOCK ) ];
			long c = 0;
>>>>>>> 29ff0b5a

			final int numWords = (int)( ( 2L * m + Long.SIZE - 1 ) / Long.SIZE );
			for ( int i = 0; i < numWords; i++ ) {
				if ( ( i & 7 ) == 0 ) count[ i / 8 ] = c;
				c += countNonzeroPairs( array[ i ] );
			}

			if ( ASSERTS ) {
				int k = 0;
				for ( int i = 0; i < m; i++ ) {
					assert rank( i ) == k : "(" + i + ") " + k + " != " + rank( i );
					if ( values.getLong( i ) != 0 ) k++;
					assert k <= n;
				}

				final Iterator<? extends T> iterator = elements.iterator();
				for ( int i = 0; i < n; i++ )
					assert getLong( iterator.next() ) < n;
			}
		}
		else count = LongArrays.EMPTY_ARRAY;

		LOGGER.info( "Completed." );
		LOGGER.debug( "Forecast bit cost per element: " + ( 2 * HypergraphSorter.GAMMA + 2 * (double)Integer.SIZE / BITS_PER_BLOCK ) );
		LOGGER.info( "Actual bit cost per element: " + (double)numBits() / n );
	}

	/**
	 * Returns the number of bits used by this structure.
	 * 
	 * @return the number of bits used by this structure.
	 */
	public long numBits() {
<<<<<<< HEAD
		return values.size64() * 2 + count.length * Integer.SIZE + offset.length * Integer.SIZE + seed.length * Long.SIZE;
=======
		return values.size64() * 2 + count.length * (long)Integer.SIZE + offset.length * (long)Integer.SIZE + seed.length * (long)Long.SIZE;
>>>>>>> 29ff0b5a
	}



	/**
	 * Creates a new minimal perfect hash by copying a given one; non-transient fields are (shallow)
	 * copied.
	 * 
	 * @param mph the perfect hash to be copied.
	 */
	protected MinimalPerfectHashFunction( final MinimalPerfectHashFunction<T> mph ) {
		this.n = mph.n;
		this.seed = mph.seed;
		this.offset = mph.offset;
		this.bitVector = mph.bitVector;
		this.globalSeed = mph.globalSeed;
		this.chunkShift = mph.chunkShift;
		this.values = mph.values;
		this.array = mph.array;
		this.count = mph.count;
		this.transform = mph.transform.copy();
	}

	/**
	 * Counts the number of nonzero pairs of bits in a long.
	 * 
	 * <p>This method uses a very simple modification of the classical
	 * {@linkplain Fast#count(long) broadword algorithm to count the number of ones in a word}.
	 * Usually, in the first step of the algorithm one computes the number of ones in each pair of
	 * bits. Instead, we compute one iff at least one of the bits in the pair is nonzero.
	 * 
	 * @param x a long.
	 * @return the number of nonzero bit pairs in <code>x</code>.
	 */

	public static int countNonzeroPairs( final long x ) {
		long byteSums = ( x | x >>> 1 ) & 0x5 * ONES_STEP_4;
		byteSums = ( byteSums & 3 * ONES_STEP_4 ) + ( ( byteSums >>> 2 ) & 3 * ONES_STEP_4 );
		byteSums = ( byteSums + ( byteSums >>> 4 ) ) & 0x0f * ONES_STEP_8;
		return (int)( byteSums * ONES_STEP_8 >>> 56 );
	}

	private long rank( long x ) {
		x *= 2;
		final int word = (int)( x / Long.SIZE );
		long rank = count[ word / 8 ];
		int wordInBlock = word & ~7;
		while ( wordInBlock < word )
			rank += countNonzeroPairs( array[ wordInBlock++ ] );

		return rank + countNonzeroPairs( array[ word ] & ( 1L << x % Long.SIZE ) - 1 );
	}

	@SuppressWarnings("unchecked")
	public long getLong( final Object key ) {
		if ( n == 0 ) return defRetValue;
		final int[] e = new int[ 3 ];
		final long[] h = new long[ 3 ];
		Hashes.jenkins( transform.toBitVector( (T)key ), globalSeed, h );
		final int chunk = chunkShift == Long.SIZE ? 0 : (int)( h[ 0 ] >>> chunkShift );
		final long chunkOffset = offset[ chunk ];
<<<<<<< HEAD
		HypergraphSorter.tripleToEdge( h, seed[ chunk ], offset[ chunk + 1 ] - chunkOffset, e );
=======
		HypergraphSorter.tripleToEdge( h, seed[ chunk ], (int)( offset[ chunk + 1 ] - chunkOffset ), e );
>>>>>>> 29ff0b5a
		if ( e[ 0 ] == -1 ) return defRetValue;
		final long result = rank( chunkOffset + e[ (int)( values.getLong( e[ 0 ] + chunkOffset ) + values.getLong( e[ 1 ] + chunkOffset ) + values.getLong( e[ 2 ] + chunkOffset ) ) % 3 ] );
		// Out-of-set strings can generate bizarre 3-hyperedges.
		return result < n ? result : defRetValue;
	}

	public long getLongByTriple( final long[] triple ) {
		if ( n == 0 ) return defRetValue;
		final int[] e = new int[ 3 ];
		final int chunk = chunkShift == Long.SIZE ? 0 : (int)( triple[ 0 ] >>> chunkShift );
		final long chunkOffset = offset[ chunk ];
<<<<<<< HEAD
		HypergraphSorter.tripleToEdge( triple, seed[ chunk ], offset[ chunk + 1 ] - chunkOffset, e );
=======
		HypergraphSorter.tripleToEdge( triple, seed[ chunk ], (int)( offset[ chunk + 1 ] - chunkOffset ), e );
>>>>>>> 29ff0b5a
		if ( e[ 0 ] == -1 ) return defRetValue;
		final long result = rank( chunkOffset + e[ (int)( values.getLong( e[ 0 ] + chunkOffset ) + values.getLong( e[ 1 ] + chunkOffset ) + values.getLong( e[ 2 ] + chunkOffset ) ) % 3 ] );
		// Out-of-set strings can generate bizarre 3-hyperedges.
		return result < n ? result : defRetValue;
	}

	public int size() {
		return n > Integer.MAX_VALUE ? -1 : (int)n;
	}

	private void readObject( final ObjectInputStream s ) throws IOException, ClassNotFoundException {
		s.defaultReadObject();
		array = bitVector.bits();
	}


	public static void main( final String[] arg ) throws NoSuchMethodException, IOException, JSAPException {

		final SimpleJSAP jsap = new SimpleJSAP( MinimalPerfectHashFunction.class.getName(), "Builds a minimal perfect hash function reading a newline-separated list of strings.", new Parameter[] {
				new FlaggedOption( "encoding", ForNameStringParser.getParser( Charset.class ), "UTF-8", JSAP.NOT_REQUIRED, 'e', "encoding", "The string file encoding." ),
				new FlaggedOption( "tempDir", FileStringParser.getParser(), JSAP.NO_DEFAULT, JSAP.NOT_REQUIRED, 'T', "temp-dir", "A directory for temporary files." ),
				new Switch( "iso", 'i', "iso", "Use ISO-8859-1 coding internally (i.e., just use the lower eight bits of each character)." ),
				new Switch( "zipped", 'z', "zipped", "The string list is compressed in gzip format." ),
				new UnflaggedOption( "function", JSAP.STRING_PARSER, JSAP.NO_DEFAULT, JSAP.REQUIRED, JSAP.NOT_GREEDY, "The filename for the serialised minimal perfect hash function." ),
				new UnflaggedOption( "stringFile", JSAP.STRING_PARSER, "-", JSAP.NOT_REQUIRED, JSAP.NOT_GREEDY,
						"The name of a file containing a newline-separated list of strings, or - for standard input; in the first case, strings will not be loaded into core memory." ), } );

		JSAPResult jsapResult = jsap.parse( arg );
		if ( jsap.messagePrinted() ) return;

		final String functionName = jsapResult.getString( "function" );
		final String stringFile = jsapResult.getString( "stringFile" );
		final Charset encoding = (Charset)jsapResult.getObject( "encoding" );
		final boolean zipped = jsapResult.getBoolean( "zipped" );
		final boolean iso = jsapResult.getBoolean( "iso" );

		final Collection<MutableString> collection;
		if ( "-".equals( stringFile ) ) {
			final ProgressLogger pl = new ProgressLogger( LOGGER );
			pl.start( "Loading strings..." );
			collection = new LineIterator( new FastBufferedReader( new InputStreamReader( zipped ? new GZIPInputStream( System.in ) : System.in, encoding ) ), pl ).allLines();
			pl.done();
		}
		else collection = new FileLinesCollection( stringFile, encoding.toString(), zipped );
		final TransformationStrategy<CharSequence> transformationStrategy = iso ? TransformationStrategies.iso() : TransformationStrategies.utf16();

		BinIO.storeObject( new MinimalPerfectHashFunction<CharSequence>( collection, transformationStrategy, jsapResult.getFile( "tempDir") ), functionName );
		LOGGER.info( "Completed." );
	}
}<|MERGE_RESOLUTION|>--- conflicted
+++ resolved
@@ -28,10 +28,7 @@
 import it.unimi.dsi.bits.TransformationStrategy;
 import it.unimi.dsi.fastutil.ints.IntOpenHashSet;
 import it.unimi.dsi.fastutil.io.BinIO;
-<<<<<<< HEAD
-=======
 import it.unimi.dsi.fastutil.longs.LongArrays;
->>>>>>> 29ff0b5a
 import it.unimi.dsi.fastutil.longs.LongBigList;
 import it.unimi.dsi.io.FastBufferedReader;
 import it.unimi.dsi.io.FileLinesCollection;
@@ -330,13 +327,8 @@
 
 		if ( n > 0 ) {
 			long m = values.size64();
-<<<<<<< HEAD
-			count = new int[ (int)( ( 2L * m + BITS_PER_BLOCK - 1 ) / BITS_PER_BLOCK ) ];
-			int c = 0;
-=======
 			count = new long[ (int)( ( 2L * m + BITS_PER_BLOCK - 1 ) / BITS_PER_BLOCK ) ];
 			long c = 0;
->>>>>>> 29ff0b5a
 
 			final int numWords = (int)( ( 2L * m + Long.SIZE - 1 ) / Long.SIZE );
 			for ( int i = 0; i < numWords; i++ ) {
@@ -370,11 +362,7 @@
 	 * @return the number of bits used by this structure.
 	 */
 	public long numBits() {
-<<<<<<< HEAD
-		return values.size64() * 2 + count.length * Integer.SIZE + offset.length * Integer.SIZE + seed.length * Long.SIZE;
-=======
 		return values.size64() * 2 + count.length * (long)Integer.SIZE + offset.length * (long)Integer.SIZE + seed.length * (long)Long.SIZE;
->>>>>>> 29ff0b5a
 	}
 
 
@@ -436,11 +424,7 @@
 		Hashes.jenkins( transform.toBitVector( (T)key ), globalSeed, h );
 		final int chunk = chunkShift == Long.SIZE ? 0 : (int)( h[ 0 ] >>> chunkShift );
 		final long chunkOffset = offset[ chunk ];
-<<<<<<< HEAD
-		HypergraphSorter.tripleToEdge( h, seed[ chunk ], offset[ chunk + 1 ] - chunkOffset, e );
-=======
 		HypergraphSorter.tripleToEdge( h, seed[ chunk ], (int)( offset[ chunk + 1 ] - chunkOffset ), e );
->>>>>>> 29ff0b5a
 		if ( e[ 0 ] == -1 ) return defRetValue;
 		final long result = rank( chunkOffset + e[ (int)( values.getLong( e[ 0 ] + chunkOffset ) + values.getLong( e[ 1 ] + chunkOffset ) + values.getLong( e[ 2 ] + chunkOffset ) ) % 3 ] );
 		// Out-of-set strings can generate bizarre 3-hyperedges.
@@ -452,11 +436,7 @@
 		final int[] e = new int[ 3 ];
 		final int chunk = chunkShift == Long.SIZE ? 0 : (int)( triple[ 0 ] >>> chunkShift );
 		final long chunkOffset = offset[ chunk ];
-<<<<<<< HEAD
-		HypergraphSorter.tripleToEdge( triple, seed[ chunk ], offset[ chunk + 1 ] - chunkOffset, e );
-=======
 		HypergraphSorter.tripleToEdge( triple, seed[ chunk ], (int)( offset[ chunk + 1 ] - chunkOffset ), e );
->>>>>>> 29ff0b5a
 		if ( e[ 0 ] == -1 ) return defRetValue;
 		final long result = rank( chunkOffset + e[ (int)( values.getLong( e[ 0 ] + chunkOffset ) + values.getLong( e[ 1 ] + chunkOffset ) + values.getLong( e[ 2 ] + chunkOffset ) ) % 3 ] );
 		// Out-of-set strings can generate bizarre 3-hyperedges.
