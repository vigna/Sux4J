package it.unimi.dsi.sux4j.util;

/*		 
 * Sux4J: Succinct data structures for Java
 *
 * Copyright (C) 2008-2011 Sebastiano Vigna 
 *
 *  This library is free software; you can redistribute it and/or modify it
 *  under the terms of the GNU Lesser General Public License as published by the Free
 *  Software Foundation; either version 3 of the License, or (at your option)
 *  any later version.
 *
 *  This library is distributed in the hope that it will be useful, but
 *  WITHOUT ANY WARRANTY; without even the implied warranty of MERCHANTABILITY
 *  or FITNESS FOR A PARTICULAR PURPOSE.  See the GNU Lesser General Public License
 *  for more details.
 *
 *  You should have received a copy of the GNU Lesser General Public License
 *  along with this program; if not, see <http://www.gnu.org/licenses/>.
 *
 */

import it.unimi.dsi.bits.Fast;
import it.unimi.dsi.bits.LongArrayBitVector;
import it.unimi.dsi.fastutil.bytes.ByteIterable;
import it.unimi.dsi.fastutil.bytes.ByteIterator;
import it.unimi.dsi.fastutil.ints.IntIterable;
import it.unimi.dsi.fastutil.ints.IntIterator;
import it.unimi.dsi.fastutil.io.BinIO;
import it.unimi.dsi.fastutil.io.FastBufferedOutputStream;
import it.unimi.dsi.fastutil.longs.LongArrayList;
import it.unimi.dsi.fastutil.longs.LongIterable;
import it.unimi.dsi.fastutil.longs.LongIterator;
import it.unimi.dsi.fastutil.longs.LongIterators;
import it.unimi.dsi.fastutil.shorts.ShortIterable;
import it.unimi.dsi.fastutil.shorts.ShortIterator;
import it.unimi.dsi.fastutil.longs.AbstractLongBigList;

import java.io.DataOutputStream;
import java.io.File;
import java.io.FileOutputStream;
import java.io.IOException;
import java.io.Serializable;
import java.util.Iterator;

/** A compressed big list of longs; each element occupies a number of bits bounded by one plus its bit length plus the logarithm of the average bit length of an element.
 * 
 * <p>Instances of this class store in a highly compacted form a list of longs. Values are provided either through an {@linkplain Iterable iterable object},
 * or through an {@linkplain Iterator iterator}, but in the latter case the user must also provide a (not necessarily strict) lower bound (0 by default)
 * on the returned values. The compression is particularly high if the distribution of the values of the list is skewed towards the smallest values.
 * 
 * <h2>Implementation details</h2>
 * 
 * <p>Instances of this class store values by offsetting them so that they are strictly positive. Then,
 * the bits of each element, excluding the most significant one, are concatenated in a bit array, and the positions
 * of the initial bit of each element are stored using the {@linkplain EliasFanoMonotoneLongBigList Elias&ndash;Fano representation}.
 * If the distribution of the elements is skewed towards small values, this method achieves very a good compression (and, in any case,
 * w.r.t. exact binary length it will not lose more than one bit per element, plus lower-order terms).
 * 
 * <p>During the construction, the list of borders (i.e., bit positions where each stored element starts) must be temporarily stored. For very large lists,
 * it might be useful to use a {@linkplain EliasFanoLongBigList#EliasFanoLongBigList(LongIterator, long, boolean) 
 * constructor that provides offline storage for borders}.
 */
public class EliasFanoLongBigList extends AbstractLongBigList implements Serializable {
	private static final long serialVersionUID = 2L;
	/** The number of elements in this list. */
	private final long length;
	/** The storage for small elements. */
	private final LongArrayBitVector bits;
	/** The offset (derived from the lower bound computed or provided at construction time) that must be added before returning a value. */
	private final long offset;
	/** The position of the initial bit of each element, plus a final marker for the end of the bit array. */
	private EliasFanoMonotoneLongBigList borders;
	
	private static long findMin( final LongIterator iterator ) {
		long lowerBound = Long.MAX_VALUE;
		while( iterator.hasNext() ) lowerBound = Math.min( lowerBound, iterator.nextLong() );
		return lowerBound;
	}
	
	/** Creates a new Elias&ndash;Fano long big list.
	 * 
	 * @param elements an iterable object.
	 */
	public EliasFanoLongBigList( final LongIterable elements ) {
		this( elements.iterator(), findMin( elements.iterator() ) ); 
	}
	
	/** Creates a new Elias&ndash;Fano long big list.
	 * 
	 * @param elements an iterable object.
	 */
	public EliasFanoLongBigList( final IntIterable elements ) {
		this( new LongIterable() {
			public LongIterator iterator() {
				return LongIterators.wrap( elements.iterator() );
			}
		});
	}
	
	/** Creates a new Elias&ndash;Fano long big list.
	 * 
	 * @param elements an iterable object.
	 */
	public EliasFanoLongBigList( final ShortIterable elements ) {
		this( new LongIterable() {
			public LongIterator iterator() {
				return LongIterators.wrap( elements.iterator() );
			}
		});
	}
	
	/** Creates a new Elias&ndash;Fano long big list.
	 * 
	 * @param elements an iterable object.
	 */
	public EliasFanoLongBigList( final ByteIterable elements ) {
		this( new LongIterable() {
			public LongIterator iterator() {
				return LongIterators.wrap( elements.iterator() );
			}
		});
	}
	
	/** Creates a new Elias&ndash;Fano long big list.
	 * 
	 * @param iterator an iterator returning natural numbers.
	 */
	public EliasFanoLongBigList( final LongIterator iterator ) {
		this( iterator, 0 );
	}
	
	/** Creates a new Elias&ndash;Fano long big list.
	 * 
	 * @param iterator an iterator returning natural numbers.
	 */
	public EliasFanoLongBigList( final IntIterator iterator ) {
		this( LongIterators.wrap( iterator ) );
	}
		
	/** Creates a new Elias&ndash;Fano long big list.
	 * 
	 * @param iterator an iterator returning natural numbers.
	 */
	public EliasFanoLongBigList( final ShortIterator iterator ) {
		this( LongIterators.wrap( iterator ) );
	}
		
	/** Creates a new Elias&ndash;Fano long big list.
	 * 
	 * @param iterator an iterator returning natural numbers.
	 */
	public EliasFanoLongBigList( final ByteIterator iterator ) {
		this( LongIterators.wrap( iterator ) );
	}
		
	/** Creates a new Elias&ndash;Fano long big list.
	 * 
	 * @param iterator an iterator returning natural numbers.
	 * @param lowerBound a (not necessarily strict) lower bound on the values returned by <code>iterator</code>.
	 */
	public EliasFanoLongBigList( final IntIterator iterator, final int lowerBound ) {
		this( LongIterators.wrap( iterator ), lowerBound );
	}
		
	/** Creates a new Elias&ndash;Fano long big list.
	 * 
	 * @param iterator an iterator returning natural numbers.
	 * @param lowerBound a (not necessarily strict) lower bound on the values returned by <code>iterator</code>.
	 */
	public EliasFanoLongBigList( final ShortIterator iterator, final short lowerBound ) {
		this( LongIterators.wrap( iterator ), lowerBound );
	}
		
	/** Creates a new Elias&ndash;Fano long big list.
	 * 
	 * @param iterator an iterator returning natural numbers.
	 * @param lowerBound a (not necessarily strict) lower bound on the values returned by <code>iterator</code>.
	 */
	public EliasFanoLongBigList( final ByteIterator iterator, final byte lowerBound ) {
		this( LongIterators.wrap( iterator ), lowerBound );
	}
		
	/** Creates a new Elias&ndash;Fano long big list.
	 * 
	 * <p>This constructor does not use offline space.
	 * 
	 * @param iterator an iterator returning natural numbers.
	 * @param lowerBound a (not necessarily strict) lower bound on the values returned by <code>iterator</code>.
	 */
	public EliasFanoLongBigList( final LongIterator iterator, long lowerBound ) {
		this( iterator, lowerBound, false );
	}

	/** Creates a new Elias&ndash;Fano long big list with low memory requirements.
	 * 
	 * <p>This constructor will use a temporary file to store the border array if <code>offline</code> is true.
	 * 
	 * @param iterator an iterator returning natural numbers.
	 * @param lowerBound a (not necessarily strict) lower bound on the values returned by <code>iterator</code>.
	 * @param offline if true, the construction uses offline memory.
	 */
	public EliasFanoLongBigList( final LongIterator iterator, long lowerBound, boolean offline ) {
		this.offset = -lowerBound + 1;
		bits = LongArrayBitVector.getInstance();
		LongArrayList borders = null;
		File tempFile = null;
		DataOutputStream dos = null;
		try {
			if ( offline ) {
				tempFile = File.createTempFile( EliasFanoLongBigList.class.getSimpleName(), "borders" );
				tempFile.deleteOnExit();
				dos = new DataOutputStream( new FastBufferedOutputStream( new FileOutputStream( tempFile ) ) );
			}
			else borders = new LongArrayList();

			if ( offline ) dos.writeLong( 0 );
			else borders.add( 0 );

			long lastBorder = 0, maxBorder = 0;
			long v;
			long c = 0;
			int msb;
			while( iterator.hasNext() ) {
				v = iterator.nextLong();
				if ( v < lowerBound ) throw new IllegalArgumentException( v + " < " + lowerBound );
				v -= lowerBound;
				v++;
				msb = Fast.mostSignificantBit( v );
				lastBorder += msb;
				if ( offline ) dos.writeLong( lastBorder ); 
				else borders.add( lastBorder );
				if ( maxBorder < lastBorder ) maxBorder = lastBorder;
				bits.append( v & ( 1L << msb ) - 1, msb );
				c++;
			}
			this.length = c;
			if ( offline ) dos.close();
			this.borders = new EliasFanoMonotoneLongBigList( c + 1, maxBorder + 1, offline ? BinIO.asLongIterator( tempFile ) : borders.iterator() );
			if ( offline ) tempFile.delete();
			this.bits.trim();
		}
		catch( IOException e ) {
			throw new RuntimeException( e );
		}
	}

	public long getLong( long index ) {
		final long from = borders.getLong( index ), to = borders.getLong( index + 1 );
		return ( ( 1L << ( to - from ) ) | bits.getLong( from, to ) ) - offset;
	}

<<<<<<< HEAD
	public long size64() {
=======
	@Deprecated
	public long length() {
>>>>>>> 29ff0b5a
		return length;
	}
	
	public long size64() {
		return length;
	}
	
	public long numBits() {
		return borders.numBits() + bits.length();
	}
}<|MERGE_RESOLUTION|>--- conflicted
+++ resolved
@@ -250,12 +250,8 @@
 		return ( ( 1L << ( to - from ) ) | bits.getLong( from, to ) ) - offset;
 	}
 
-<<<<<<< HEAD
-	public long size64() {
-=======
 	@Deprecated
 	public long length() {
->>>>>>> 29ff0b5a
 		return length;
 	}
 	
