package it.unimi.dsi.sux4j.util;

/*		 
 * Sux4J: Succinct data structures for Java
 *
 * Copyright (C) 2010-2011 Sebastiano Vigna 
 *
 *  This library is free software; you can redistribute it and/or modify it
 *  under the terms of the GNU Lesser General Public License as published by the Free
 *  Software Foundation; either version 3 of the License, or (at your option)
 *  any later version.
 *
 *  This library is distributed in the hope that it will be useful, but
 *  WITHOUT ANY WARRANTY; without even the implied warranty of MERCHANTABILITY
 *  or FITNESS FOR A PARTICULAR PURPOSE.  See the GNU Lesser General Public License
 *  for more details.
 *
 *  You should have received a copy of the GNU Lesser General Public License
 *  along with this program; if not, see <http://www.gnu.org/licenses/>.
 *
 */

import it.unimi.dsi.Util;
import it.unimi.dsi.bits.BitVector;
import it.unimi.dsi.bits.Fast;
import it.unimi.dsi.bits.LongArrayBitVector;
import it.unimi.dsi.bits.TransformationStrategies;
import it.unimi.dsi.bits.TransformationStrategy;
import it.unimi.dsi.fastutil.booleans.BooleanArrayList;
import it.unimi.dsi.fastutil.ints.IntArrayList;
import it.unimi.dsi.fastutil.ints.IntIterator;
import it.unimi.dsi.fastutil.ints.IntOpenHashSet;
import it.unimi.dsi.fastutil.io.BinIO;
import it.unimi.dsi.fastutil.longs.LongOpenHashSet;
import it.unimi.dsi.fastutil.objects.AbstractObjectBidirectionalIterator;
import it.unimi.dsi.fastutil.objects.AbstractObjectIterator;
import it.unimi.dsi.fastutil.objects.AbstractObjectSet;
import it.unimi.dsi.fastutil.objects.AbstractObjectSortedSet;
import it.unimi.dsi.fastutil.objects.ObjectArrayList;
import it.unimi.dsi.fastutil.objects.ObjectBidirectionalIterator;
import it.unimi.dsi.fastutil.objects.ObjectIterator;
import it.unimi.dsi.fastutil.objects.ObjectOpenHashSet;
import it.unimi.dsi.fastutil.objects.ObjectSet;
import it.unimi.dsi.fastutil.objects.ObjectSortedSet;
import it.unimi.dsi.io.FastBufferedReader;
import it.unimi.dsi.io.LineIterator;
import it.unimi.dsi.lang.MutableString;
import it.unimi.dsi.logging.ProgressLogger;
import it.unimi.dsi.sux4j.mph.Hashes;

import java.io.FileInputStream;
import java.io.IOException;
import java.io.InputStream;
import java.io.InputStreamReader;
import java.io.ObjectInputStream;
import java.io.ObjectOutputStream;
import java.io.Serializable;
import java.nio.charset.Charset;
import java.util.Comparator;
import java.util.Iterator;
import java.util.NoSuchElementException;
import java.util.zip.GZIPInputStream;

import org.apache.log4j.Logger;

import com.martiansoftware.jsap.FlaggedOption;
import com.martiansoftware.jsap.JSAP;
import com.martiansoftware.jsap.JSAPException;
import com.martiansoftware.jsap.JSAPResult;
import com.martiansoftware.jsap.Parameter;
import com.martiansoftware.jsap.SimpleJSAP;
import com.martiansoftware.jsap.Switch;
import com.martiansoftware.jsap.UnflaggedOption;
import com.martiansoftware.jsap.stringparsers.ForNameStringParser;

/** A z-fast trie, that is, a predecessor/successor data structure using low linear (in the number of keys) additional space and
 * answering to the query string
 * <var>x</var> in time |<var>x</var>|/<var>w</var> + log(max{|<var>x</var>|, |<var>x</var><sup>-</sup>|, |<var>x</var><sup>+</sup>|}) with high probability,
 * where <var>w</var> is the machine word size, and <var>x</var><sup>-</sup>/<var>x</var><sup>+</sup> are the predecessor/successor of <var>x</var> in the currently stored set, respectively.
 * 
 * <p>In rough terms, the z-fast trie uses time |<var>x</var>|/<var>w</var> (which is optimal) to actually look at the string content,
 * and log(max{|<var>x</var>|, |<var>x</var><sup>-</sup>|, |<var>x</var><sup>+</sup>|}) to perform the search. This is known to be (essentially) optimal.
 * String lengths are up to {@link Integer#MAX_VALUE}, and not limited to be a constant multiple of <var>w</var> for the bounds to hold. 
 * 
 * <p>The linear overhead of a z-fast trie is very low. For <var>n</var> keys we allocate 2<var>n</var> &minus; 1 nodes containing six references and 
 * two longs, plus a dictionary containing <var>n</var> &minus; 1 nodes (thus using around 2<var>n</var> references and 2<var>n</var> longs).  
 * 
 */

public class ZFastTrie<T> extends AbstractObjectSortedSet<T> implements Serializable {
    public static final long serialVersionUID = 2L;
	private static final Logger LOGGER = Util.getLogger( ZFastTrie.class );
<<<<<<< HEAD
	private static final boolean ASSERTS = true;
	private static final boolean SHORT_SIGNATURES = false;
	private static final boolean DEBUG = true;
	private static final boolean DDEBUG = DEBUG;

=======
	private static final boolean ASSERTS = false;
	private static final boolean DDDEBUG = false;
	private static final boolean DDEBUG = false || DDDEBUG;
	private static final boolean DEBUG = false || DDEBUG;
	/** If true, signatures are restricted to two bits, generating lots of false positives. */
	private static final boolean SHORT_SIGNATURES = false;
	/** The mask used to extract the actual signature (the high bit marks duplicates). */
	private static final long SIGNATURE_MASK = 0x7FFFFFFFFFFFFFFFL;
	/** The mask for the high bit (which marks duplicates). */
	private static final long DUPLICATE_MASK = 0x8000000000000000L;
	
>>>>>>> 29ff0b5a
	/** The number of elements in the trie. */
	private int size;
	/** The root node. */
	private transient Node<T> root;
	/** The transformation strategy. */
	private final TransformationStrategy<? super T> transform;
	/** A dictionary mapping handles to the corresponding internal nodes. */
	public transient Handle2NodeMap<T> handle2Node;
	/** The head of the doubly linked list of leaves. */
	private transient Leaf<T> head;
	/** The tail of the doubly linked list of leaves. */
	private transient Leaf<T> tail; 

	private final static long shortSignature( final long s ) {
		return Math.max( 1, s & 3 );
	}
	
	/** A linear-probing hash map that compares keys using signatures as a first try. */
	protected final static class Handle2NodeMap<U> {
		private static final long serialVersionUID = 1L;
		private static final int INITIAL_LENGTH = 64;

		/** The transformation strategy. */
		protected final TransformationStrategy<? super U> transform;
		/** The node table. */
		protected InternalNode<U>[] node;
		/** The signature of the handle of the corresponding entry {@link #node}. */
		protected long[] signature;
        /** The number of elements in the table. */
		protected int size;
		/** The number of slots in the table (always a power of two). */
		protected int length;	
		/** {@link #length} &minus; 1. */
		protected int mask;

		protected void assertTable() {
			int c = 0;
			for( int i = signature.length; i-- != 0; ) {
				if ( node[ i ] != null ) {
					assert get( node[ i ].handle( transform ), true ) == node[ i ] : node[ i ] + " != " + get( node[ i ].handle( transform ), true );
					c++;
				}
			}
			
			assert c == size() : c + " != " + size();
			if ( size == 0 ) return;
			final IntOpenHashSet overallHashes = new IntOpenHashSet();
			int start = 0;
			int first = -1;
			while( node[ start ] != null ) start = ( start + 1 ) & mask;
			// We are on an empty entry
			for( ;; ) {
				while( node[ start ] == null ) start = ( start + 1 ) & mask;
				// We are on a nonempty entry
				if ( first == -1 ) first = start;
				else if ( first == start ) break;
				int end = start;
				while( node[ end ] != null ) end = ( end + 1 ) & mask;
				// [start..end) is a maximal nonempty subsequence
				IntOpenHashSet hashesSeen = new IntOpenHashSet();
				LongOpenHashSet signaturesSeen = new LongOpenHashSet();

				for( int pos = end; pos != start; ) {
					pos = ( pos - 1 ) & mask;
					final boolean newSignature = signaturesSeen.add( signature[ pos ] & SIGNATURE_MASK ); 
					assert newSignature != ( ( signature[ pos ] & DUPLICATE_MASK ) != 0 ) : newSignature + " == " + ( ( signature[ pos ] & DUPLICATE_MASK ) != 0 );
					hashesSeen.add( hash( signature[ pos ] & SIGNATURE_MASK ) );
				}
				
				// Hashes in each maximal nonempty subsequence must be disjoint
				for( IntIterator iterator = hashesSeen.iterator(); iterator.hasNext(); ) assert overallHashes.add( iterator.nextInt() );
				
				start = end;
			}
		}

		/** Creates a new handle-to-node map using a given transformation strategy and expected number of elements.
		 * 
		 * @param size the expected number of elements.
		 * @param transform the transformation strategy used for this map.
		 */
		@SuppressWarnings("unchecked")
		public Handle2NodeMap( final int size, TransformationStrategy<? super U> transform ) {
			this.transform = transform;
			length = Math.max( INITIAL_LENGTH, 1 << Fast.ceilLog2( 1 + ( 3L * size / 2 ) ) );
			mask = length - 1;
			signature = new long[ length ];
			node = new InternalNode[ length ];
		}

		/** Creates a new handle-to-node map using a given transformation strategy.
		 * 
		 * @param transform the transformation strategy used for this map.
		 */
		@SuppressWarnings("unchecked")
		public Handle2NodeMap( TransformationStrategy<? super U> transform ) {
			this.transform = transform;
			length = INITIAL_LENGTH;
			mask = length - 1;
			signature = new long[ length ];
			node = new InternalNode[ length ];
		}

		/** Generates a hash table position starting from a signature.
		 * 
		 * @param s a signature.
		 */
		protected int hash( final long s ) {
			return (int)( s ^ s >>> 32 ) & mask;
		}
		
		/** Find the position in the table of a given handle using signatures.
		 * 
		 * <p>Note that this function just compares signatures (except for duplicates, which are
		 * checked explicitly). Thus, it might return false positives when queried with
		 * keys that are not handles. Nonetheless, it will always return a correct result on a handle.
		 * 
		 * @param v a bit vector.
		 * @param handleLength the length of the prefix of <code>v</code> that will be used as a handle.
		 * @param s the signature of the prefix of <code>v</code> of <code>handleLength</code> bits.
		 * 
		 * @return the position in the table where the specified handle can be found, or a position containing <code>null</code>.
		 */
		protected int findPos( final BitVector v, final long handleLength, final long s ) {
			int pos = hash( s );
			while( signature[ pos ] != 0 ) { // Position is not empty 
				if ( ( signature[ pos ] & SIGNATURE_MASK ) == s // Same signature
						&& ( ( signature[ pos ] & DUPLICATE_MASK ) == 0 // It's not a duplicate 
								|| ( handleLength == node[ pos ].handleLength() && // Same handle length (it's a duplicate) 
									v.equals( node[ pos ].reference.key( transform ), 0, handleLength ) ) ) ) // Same handle
					return pos;
				pos = ( pos + 1 ) & mask;
			}
			return -1;
		}
		
		
		/** Find the position in the table of a given handle using handles.
		 * 
		 * <p>Note that this function compares handles. Thus, it always returns a correct value.
		 * @param v a bit vector.
		 * @param handleLength the length of the prefix of <code>v</code> that will be used as a handle.
		 * @param s the signature of the prefix of <code>v</code> of <code>handleLength</code> bits.
		 * 
		 * @return the position in the table where the specified handle can be found, or a position containing <code>null</code>.
		 */
		protected int findExactPos( final BitVector v, final long handleLength, final long s ) {
			int pos = hash( s );
			while( node[ pos ] != null ) { // Position is not empty
					if ( ( signature[ pos ] & SIGNATURE_MASK ) == s && // Same signature
							handleLength == node[ pos ].handleLength() && // Same handle length
								v.equals( node[ pos ].reference.key( transform ), 0, handleLength ) ) // Same handle
						return pos;
				pos = ( pos + 1 ) & mask;
			}
			return -1;
		}
		
		@SuppressWarnings("unchecked")
		public void clear() {
			length = INITIAL_LENGTH;
			mask = length - 1;
			size = 0;
			signature = new long[ length ];
			node = new InternalNode[ length ];
		}

		public ObjectSet<LongArrayBitVector> keySet() {
			return new AbstractObjectSet<LongArrayBitVector>() {

				@Override
				public ObjectIterator<LongArrayBitVector> iterator() {
					return new AbstractObjectIterator<LongArrayBitVector>() {
						private int i = 0;
						private int pos = -1;

						@Override
						public boolean hasNext() {
							return i < size;
						}

						@Override
						public LongArrayBitVector next() {
							if ( ! hasNext() ) throw new NoSuchElementException();
							while( node[ ++pos ] == null );
							i++;
							return LongArrayBitVector.copy( node[ pos ].handle( transform ) );
						}
					};
				}

				@Override
				public boolean contains( Object o ) {
					BitVector v = (BitVector)o;
					return get( v, true ) != null;
				}

				@Override
				public int size() {
					return size;
				}
				
			};
		}

		public ObjectSet<Node<U>> values() {
			return new AbstractObjectSet<Node<U>>() {

				@Override
				public ObjectIterator<Node<U>> iterator() {
					return new AbstractObjectIterator<Node<U>>() {
						private int i = 0;
						private int pos = -1;

						@Override
						public boolean hasNext() {
							return i < size;
						}

						@Override
						public Node<U> next() {
							if ( ! hasNext() ) throw new NoSuchElementException();
							while( node[ ++pos ] == null );
							i++;
							return node[ pos ];
						}
					};
				}

				@Override
				public boolean contains( Object o ) {
					@SuppressWarnings("unchecked")
					final Node<U> node = (Node<U>)o;
					return get( node.handle( transform ), true ) != null;
				}

				@Override
				public int size() {
					return size;
				}
			};
		}

		/** Replaces an entry with a given node.
		 * 
		 * @param oldNode a node appearing in the table.
		 * @param newNode a node with the same handle as <code>oldNode</code>.
		 * @param s the signature of the handle of <code>oldNode</code> and <code>newNode</code>.
		 */
		public void replaceExisting( final InternalNode<U> oldNode, final InternalNode<U> newNode, long s ) {
			if ( DEBUG ) System.err.println( "Map.replaceExisting(" + oldNode + ", " + newNode + ", " + s + ")" );
			if ( SHORT_SIGNATURES ) s = shortSignature( s );
			int pos = hash( s );
			while( node[ pos ] != oldNode ) pos = ( pos + 1 ) & mask;
			if ( node[ pos ] == null ) throw new IllegalStateException();
			if ( ASSERTS ) assert node[ pos ].handle( transform ).equals( newNode.handle( transform ) ) : node[ pos ].handle( transform ) + " != " + newNode.handle( transform );
			node[ pos ] = newNode;
			if ( ASSERTS ) assertTable();
		}
		
		/** Removes an existing entry from the table.
		 * 
		 * @param n the node to be removed.
		 * @param s the signature of the handle of <code>n</code>.
		 * 
		 * @throws IllegalStateException if <code>n</code> is not in the table.
		 */
<<<<<<< HEAD
		public boolean remove( long s, final InternalNode v, final long handleLength ) {
			if ( DEBUG ) System.err.println( "Map.remove(" + s + ", " + v + ", " + handleLength + ")" );
			if ( SHORT_SIGNATURES ) s &= 0xF;
			final int hash = hash( s ); 
			
			int pos = hash;
=======
		public void removeExisting( final InternalNode<U> n, long s ) {
			if ( DEBUG ) System.err.println( "Map.removeExisting(" + n + ", " + s + ")" );
			if ( SHORT_SIGNATURES ) s = shortSignature( s );

			int pos = hash( s );
>>>>>>> 29ff0b5a
			int lastDup = -1; // Keeps track of the last duplicate entry with the same signature.

			while ( node[ pos ] != n ) {
				if ( ( signature[ pos ] & SIGNATURE_MASK ) == s ) lastDup = pos;
				pos = ( pos + 1 ) & mask;
			}

			if ( node[ pos ] == null ) throw new IllegalStateException();
			if ( ( signature[ pos ] & DUPLICATE_MASK ) == 0 && lastDup != -1 ) signature[ lastDup ] &= SIGNATURE_MASK;  // We are removing the only non-duplicate entry.

			// Move entries, compatibly with their hash code, to fill the hole.
		    int candidateHole, h;
		    do {
				candidateHole = pos;				
		    	// Find candidate for a move (possibly empty).
				do {
					pos = ( pos + 1 ) & mask;
					if ( node[ pos ] == null ) break;
					h = hash( signature[ pos ] & SIGNATURE_MASK );
					/* The hash h must lie cyclically between candidateHole and pos: more precisely, h must be after candidateHole
					 * but before the first free entry in the table (which is equivalent to the previous statement). */
				} while( candidateHole <= pos ? candidateHole < h && h <= pos : candidateHole < h || h <= pos );
				
				node[ candidateHole ] = node[ pos ];
				signature[ candidateHole ] = signature[ pos ];
		    } while( node[ pos ] != null );

			size--;
			if ( ASSERTS ) assertTable();
		}

		/** Adds a new entry to the table.
		 * 
		 * @param v a node.
		 * 
		 * @see #addNew(InternalNode, long)
		 */
		public void addNew( final InternalNode<U> v ) {
			addNew( v, v.handleHash( transform ) );
		}
			
		/** Adds a new entry to the table.
		 * 
		 * <p>Note that as long as the handle of the given node is not in the
		 * table this function will always perform correctly. Otherwise, 
		 * the table will end up containing two copies of the same key (i.e., handle).
		 * 
		 * @param n a node.
		 * @param s the signature of the handle of <code>n</code>.
		 */
<<<<<<< HEAD
		public void addNew( long s, final InternalNode v ) {
			if ( SHORT_SIGNATURES ) s &= 0xF;
			if ( DEBUG ) System.err.println( "Map.addNew(" + s + ", " + v + ")" );
=======
		public void addNew( final InternalNode<U> n, long s ) {
			if ( SHORT_SIGNATURES ) s = shortSignature( s );
			if ( DEBUG ) System.err.println( "Map.addNew(" + n + ", " + s + ")" );
>>>>>>> 29ff0b5a
			int pos = hash( s );
			
			/* Finds a free position, marking the only non-duplicate key (if any) with 
			 * the same signature along the search path as a duplicate. */
			while( node[ pos ] != null ) {
				if ( signature[ pos ] == s ) signature[ pos ] |= DUPLICATE_MASK;
				pos = ( pos + 1 ) & mask;
			}
			
			size++;
			signature[ pos ] = s;
			node[ pos ] = n;

			if ( 3L * size > 2L * length ) {
				// Rehash. TODO: check that it does not happen too often!
				length *= 2;
				mask = length - 1;
				final long newKey[] = new long[ length ];
				@SuppressWarnings("unchecked")
				final InternalNode<U>[] newValue = new InternalNode[ length ];
				final long[] key = this.signature;
				final InternalNode<U>[] value = this.node;
				
				for( int i = key.length; i-- != 0; ) {
					if ( value[ i ] != null ) {
						s = key[ i ] & SIGNATURE_MASK;
						pos = hash( s ); 
						while( newValue[ pos ] != null ) {
							if ( ( newKey[ pos ] & SIGNATURE_MASK ) == s ) newKey[ pos ] |= DUPLICATE_MASK;
							pos = ( pos + 1 ) & mask;
						}
						newKey[ pos ] = s;
						newValue[ pos ] = value[ i ];
					}
				}

				this.signature = newKey;
				this.node = newValue;
			}
			
			if ( ASSERTS ) assertTable();
		}

		public int size() {
			return size;
		}

		/** Retrieves a node given its handle.
		 * 
		 * @param v a bit vector.
		 * @param handleLength the prefix of <code>v</code> that must be used as a handle.
		 * @param s the signature of the specified handle.
		 * @param exact whether the search should be exact; if false, and the given handle does not
		 * appear in the table, it is possible that an unpredictable internal node is returned.
		 * 
		 * @return the node with given handle, or <code>null</code> if there is no such node (if
		 * <code>exact</code> is false, a false positive might be returned).
		 */
		public InternalNode<U> get( final BitVector v, final long handleLength, final long s, final boolean exact ) {
			final int pos;
			if ( SHORT_SIGNATURES ) pos =  exact ? findExactPos( v, handleLength, shortSignature( s ) ) : findPos( v, handleLength, shortSignature( s ) );
			else pos = exact ? findExactPos( v, handleLength, s ) : findPos( v, handleLength, s );
			return pos == -1 ? null : node[ pos ];
		}

<<<<<<< HEAD
=======
		public int getPos( final BitVector v, final long handleLength, final long s, final boolean exact ) {
			if ( SHORT_SIGNATURES ) return exact ? findExactPos( v, handleLength, shortSignature( s ) ) : findPos( v, handleLength, shortSignature( s ) );
			else return exact ? findExactPos( v, handleLength, s ) : findPos( v, handleLength, s );
		}

>>>>>>> 29ff0b5a
		/** Retrieves a node given its handle.
		 * 
		 * @param handle a handle.
		 * @param exact whether the search should be exact; if false, and the given handle does not
		 * appear in the table, it is possible that an unpredictable internal node is returned.
		 * 
		 * @return the node with given handle, or <code>null</code> if there is no such node (if
		 * <code>exact</code> is false, a false positive might be returned).
		 * 
		 * @see #get(BitVector, long, long, boolean)
		 */
		public InternalNode<U> get( final BitVector handle, final boolean exact ) {
			return get( handle, handle.length(), Hashes.murmur( handle, 42 ) & SIGNATURE_MASK, exact );
		}
		
		public String toString() {
			StringBuilder s = new StringBuilder();
			s.append( '{' );
			for( LongArrayBitVector v: keySet() ) s.append( v ).append( " => " ).append( get( v, true ) ).append( ", " );
			if ( s.length() > 1 ) s.setLength( s.length() - 2 );
			s.append( '}' );
			return s.toString();
		}
	}

	/** A node of the trie. */
	protected abstract static class Node<U> {
		/** The length of the extent of the parent node, or -1 for the root. */
		protected long parentExtentLength;

		public boolean isLeaf() {
			return this instanceof Leaf;
		}
		
		public boolean isInternal() {
			return this instanceof InternalNode;
		}

		public long nameLength() {
			return parentExtentLength + 1;
		}

		public long handleLength( TransformationStrategy<? super U> transform ) {
			return twoFattest( parentExtentLength, extentLength( transform ) );
		}

		public abstract BitVector key( TransformationStrategy<? super U> transform );
		public abstract BitVector handle( TransformationStrategy<? super U> transform );
		public abstract long extentLength( TransformationStrategy<? super U> transform );
		public abstract BitVector extent( TransformationStrategy<? super U> transform );
		public abstract boolean intercepts( final long h );

		public long handleHash( TransformationStrategy<? super U> transform ) {
			if ( SHORT_SIGNATURES ) return shortSignature( Hashes.murmur( handle( transform ), 42 ) );
			else return Hashes.murmur( handle( transform ), 42 ) & SIGNATURE_MASK;
		}

		/** Returns true if this node is the exit node of a string.
		 * 
		 * @param v the string.
		 * @param transform the transformation strategy used to build the trie this node belongs to.
		 * @return true if the string exits at this node.
		 */
		public boolean isExitNodeOf( final LongArrayBitVector v, TransformationStrategy<? super U> transform ) {
			return isExitNodeOf( v.length(), v.longestCommonPrefixLength( extent( transform ) ), transform );
		}

		/** Returns true if this node is the exit node of a string given its length and the length of the longest
		 * common prefix with the node extent.
		 * 
		 * @param length the length of a string.
		 * @param lcpLength the length of the longest common prefix between the string and the extent of this node.
		 * @return true if the string exits at this node.
		 */
		public boolean isExitNodeOf( final long length, final long lcpLength, TransformationStrategy<? super U> transform  ) {
			return ( parentExtentLength < lcpLength ) && ( lcpLength < extentLength( transform ) || lcpLength == length );
		}

		
		public Leaf<U> leftLeaf() {
			Node<U> node = this;
			while( node.isInternal() ) node = ((InternalNode<U>)node).jumpLeft;
			return (Leaf<U>)node;
		}
		
		public Leaf<U> rightLeaf() {
			Node<U> node = this;
			while( node.isInternal() ) node = ((InternalNode<U>)node).jumpRight;
			return ((Leaf<U>)node);
		}

		@SuppressWarnings({"rawtypes","unchecked"})
		public String toString() {
			Object key = isInternal() ? ((InternalNode<U>)this).reference.key : ((Leaf<U>)this).key;
			final TransformationStrategy transform = key instanceof CharSequence ? TransformationStrategies.prefixFreeIso() : TransformationStrategies.identity();
			final long extentLength = extentLength( transform );
			return ( isLeaf() ? "[" : "(" ) + Integer.toHexString( hashCode() & 0xFFFF ) + 
				( key( transform ) == null ? "" : 
					" " + ( extentLength > 16 ? key( transform ).subVector( 0, 8 ) + "..." + key(  transform ).subVector( extentLength - 8, extentLength ): key( transform ).subVector( 0, extentLength ) ) ) +
					" (" + parentExtentLength + ".." + extentLength + "], " + ( isInternal() ? ((InternalNode<U>)this).handleLength() + "->" + ((InternalNode<U>)this).jumpLength() : "" ) +
				( isLeaf() ? "]" : ")" );
		}
	}
	
	/** A internal node. */
	protected final static class InternalNode<U> extends Node<U> {
		/** The length of the extent (for leaves, this is equal to the length of the transformed {@link #key}, which 
		 * is returned by {@link #extentLength(TransformationStrategy)}). */
		protected long extentLength;
		/** The left subtrie. */
		protected Node<U> left;
		/** The right subtrie. */
		protected Node<U> right;
		/** The left jump pointer. */
		protected Node<U> jumpLeft;
		/** The right jump pointer. */
		protected Node<U> jumpRight;
		/** The leaf whose key this node refers to. */
		protected Leaf<U> reference;

		public long handleLength() {
			return twoFattest( parentExtentLength, extentLength );
		}

		public long jumpLength() {
			final long handleLength = handleLength();
			if ( handleLength == 0 ) return Long.MAX_VALUE; // This only happens on a root node with empty extent.
			return handleLength + ( handleLength & -handleLength );
		}

		public boolean isLeaf() {
			return false;
		}
		
		public boolean isInternal() {
			return true;
		}
		
		public boolean intercepts( final long h ) {
			return h > parentExtentLength && h <= extentLength;
		}

		public BitVector extent( TransformationStrategy<? super U> transform ) {
			return reference.key( transform ).subVector( 0, extentLength );
		}

		public long extentLength( final TransformationStrategy<? super U> transform ) {
			return extentLength;
		}
				
		@Override
		public BitVector key( TransformationStrategy<? super U> transform ) {
			return reference.key( transform );
		}

		public BitVector handle( TransformationStrategy<? super U> transform ) {
			return reference.key( transform ).subVector( 0, handleLength() );
		}
	}		

	/** An external node, a.k.a. leaf. */
	protected final static class Leaf<U> extends Node<U> {
		/** The previous leaf. */
		protected Leaf<U> prev;
		/** The next leaf. */
		protected Leaf<U> next;
		/** The key associated to this leaf. */
		protected U key;
		/** The internal node that refers to the key of this leaf, if any. It will be <code>null</code> for exactly one leaf. */
		protected InternalNode<U> reference;

		public BitVector handle( TransformationStrategy<? super U> transform ) {
			return reference.key( transform ).subVector( 0, handleLength( transform ) );
		}
		
		public boolean isLeaf() {
			return true;
		}
		
		public boolean isInternal() {
			return false;
		}
		
		public boolean intercepts( final long h ) {
			return h > parentExtentLength;
		}

		public BitVector extent( final TransformationStrategy<? super U> transform ) {
			return key( transform );
		}
				
		public long extentLength( final TransformationStrategy<? super U> transform ) {
			return transform.length( key );
		}
				
		@Override
		public BitVector key( final TransformationStrategy<? super U> transform ) {
			return transform.toBitVector( key );
		}
	}

	/** Creates a new z-fast trie using the given transformation strategy. 
	 * 
	 * @param transform a transformation strategy that must turn distinct elements into distinct, prefix-free bit vectors.
	 */
	public ZFastTrie( final TransformationStrategy<? super T> transform ) {
		this.transform = transform;
		this.handle2Node = new Handle2NodeMap<T>( transform );
		initHeadTail();
	}
	
	private void initHeadTail() {
		head = new Leaf<T>();
		tail = new Leaf<T>();
		head.next = tail;
		tail.prev = head;
	}

	/** Creates a new z-fast trie using the given elements and transformation strategy. 
	 * 
	 * @param elements an iterator returning the elements to be inserted in the trie.
	 * @param transform a transformation strategy that must turn distinct elements into distinct, prefix-free bit vectors.
	 */
	public ZFastTrie( final Iterator<? extends T> elements, final TransformationStrategy<? super T> transform ) {
		this( transform );
		while( elements.hasNext() ) add( elements.next() );
	}

	/** Creates a new z-fast trie using the given elements and transformation strategy. 
	 * 
	 * @param elements an iterator returning the elements to be inserted in the trie.
	 * @param transform a transformation strategy that must turn distinct elements into distinct, prefix-free bit vectors.
	 */
	public ZFastTrie( final Iterable<? extends T> elements, final TransformationStrategy<? super T> transform ) {
		this( elements.iterator(), transform );
	}

	public int size() {
		return size;
	}
	
	/** Returns the 2-fattest number in an interval.
	 *
	 * <p>Note that to get the length of the handle of a node you must
	 * call this function passing the length of the extent of the parent (one less
	 * than the node name) and the length of the extent of the node.
	 * 
	 * @param a left extreme (excluded).
	 * @param b right extreme (included).
	 * @return the 2-fattest number in (<code>a</code>..<code>b</code>].
	 */
	public final static long twoFattest( final long a, final long b ) {
		return ( -1L << Fast.mostSignificantBit( a ^ b ) & b );
	}
	
	private static <U> void removeLeaf( final Leaf<U> node ) {
		node.next.prev = node.prev;
		node.prev.next = node.next;
	}
	
	private static <U> void addAfter( final Leaf<U> pred, final Leaf<U> node ) {
		node.next = pred.next;
		node.prev = pred;
		pred.next.prev = node;
		pred.next = node;
	}
	
	private static <U> void addBefore( final Leaf<U> succ, final Leaf<U> node ) {
		node.prev = succ.prev;
		node.next = succ;
		succ.prev.next = node;
		succ.prev = node;
	}
	
	private void assertTrie() {
		assert root == null || root.parentExtentLength == -1 : root.parentExtentLength + " != " + -1; 
		/* Shortest key */
		LongArrayBitVector root = null;
		/* Keeps track of which nodes in map are reachable using the handle-2-node 
		 * map first, and then left/right pointer from the root. */
		ObjectOpenHashSet<Node<T>> nodes = new ObjectOpenHashSet<Node<T>>();
		/* Keeps track of leaves. */
		ObjectOpenHashSet<Leaf<T>> leaves = new ObjectOpenHashSet<Leaf<T>>();
		/* Keeps track of reference to leaf keys in internal nodes. */
		ObjectOpenHashSet<T> references = new ObjectOpenHashSet<T>();

		assert size == 0 && handle2Node.size() == 0 || size == handle2Node.size() + 1;
		
		/* Search for the root (shortest handle) and check that nodes and handles do match. */
		for( LongArrayBitVector v : handle2Node.keySet() ) {
			final long vHandleLength = handle2Node.get( v, true ).handleLength();
			if ( root == null || handle2Node.get( root, true ).handleLength() > vHandleLength ) root = v;
			final InternalNode<T> node = handle2Node.get( v, true );
			nodes.add( node );
			assert node.reference.reference == node : node + " -> " + node.reference + " -> " + node.reference.reference;
		}
		
		assert nodes.size() == handle2Node.size() : nodes.size() + " != " + handle2Node.size();
		assert size < 2 || this.root == handle2Node.get( root, true );
		
		if ( size > 1 ) {
			/* Verify doubly linked list of leaves. */
			Leaf<T> toRight = head.next, toLeft = tail.prev;
			if ( head.next.key instanceof CharSequence ) {
				for( int i = 1; i < size; i++ ) {
					assert new MutableString( (CharSequence)toRight.key ).compareTo( (CharSequence)toRight.next.key ) < 0 : toRight.key + " >= " + toRight.next.key + " " + toRight + " " + toRight.next;
					assert new MutableString( (CharSequence)toLeft.key ).compareTo( (CharSequence)toLeft.prev.key ) > 0 : toLeft.key + " >= " + toLeft.prev.key + " " + toLeft + " " + toLeft.prev;
					toRight = toRight.next;
					toLeft = toLeft.prev;
				}
			}

			final int numNodes = visit( handle2Node.get( root, true ), null, -1, 0, nodes, leaves, references );
			assert numNodes == 2 * size - 1 : numNodes + " != " + ( 2 * size - 1 );
			assert leaves.size() == size;
			int c = 0;

			for( Leaf<T> leaf: leaves ) if ( references.contains( leaf.key ) ) c++;

			assert c == size - 1 : c + " != " + ( size - 1 );
		}
		else if ( size == 1 ) {
			assert head.next == this.root;
			assert tail.prev == this.root;
		}
		assert nodes.isEmpty();
	}
	
	private int visit( final Node<T> n, final Node<T> parent, final long parentExtentLength, final int depth, ObjectOpenHashSet<Node<T>> nodes, ObjectOpenHashSet<Leaf<T>> leaves, ObjectOpenHashSet<T> references ) {
		if ( n == null ) return 0;
		if ( DEBUG ) {
			for( int i = depth; i-- != 0; ) System.err.print( '\t' );
			System.err.println( "Node " + n + " (parent extent length: " + parentExtentLength + ")" + ( n.isInternal() ? " Jump left: " + ((InternalNode<T>)n).jumpLeft + " Jump right: " + ((InternalNode<T>)n).jumpRight : "" ) );
		}

		assert parent == null || parent.extent( transform ).equals( n.extent( transform ).subVector( 0, ((InternalNode<T>)parent).extentLength ) );
		assert n == root || parentExtentLength < n.extentLength( transform );
		assert n != root || parentExtentLength <= n.extentLength( transform );
		assert n.parentExtentLength == parentExtentLength : n.parentExtentLength + " != " + parentExtentLength + " " + n;
		
		if ( n.isInternal() ) {
			assert references.add( ((InternalNode<T>)n).reference.key );
			assert nodes.remove( n ) : n;
			assert handle2Node.keySet().contains( n.handle( transform ) ) : n;

			/* Check that jumps are correct. */
			final long jumpLength = ((InternalNode<T>)n).jumpLength();
			Node<T> jumpLeft = ((InternalNode<T>)n).left;
			while( jumpLeft.isInternal() && jumpLength > ((InternalNode<T>)jumpLeft).extentLength ) jumpLeft = ((InternalNode<T>)jumpLeft).left;
			assert jumpLeft == ((InternalNode<T>)n).jumpLeft : jumpLeft + " != " + ((InternalNode<T>)n).jumpLeft + " (node: " + n + ")";

			Node<T> jumpRight = ((InternalNode<T>)n).right;
			while( jumpRight.isInternal() && jumpLength > ((InternalNode<T>)jumpRight).extentLength ) jumpRight = ((InternalNode<T>)jumpRight).right;
			assert jumpRight == ((InternalNode<T>)n).jumpRight : jumpRight + " != " + ((InternalNode<T>)n).jumpRight + " (node: " + n + ")";
			return 1 + visit( ((InternalNode<T>)n).left, n, ((InternalNode<T>)n).extentLength, depth + 1, nodes, leaves, references ) + visit( ((InternalNode<T>)n).right, n, n.extentLength( transform ), depth + 1, nodes, leaves, references );
		}
		else {
			assert leaves.add( (Leaf<T>)n );
			assert n.extentLength( transform ) == n.key( transform ).length();
			return 1;
		}
	}

	/** Sets the jump pointers of a node by searching exhaustively for
	 * handles that are jumps of the node handle length.
	 * 
	 * @param node the node whose jump pointers must be set.
	 */
<<<<<<< HEAD
	private static void setJumps( final InternalNode node ) {
=======
	private static <U> void setJumps( final InternalNode<U> node ) {
>>>>>>> 29ff0b5a
		if ( DEBUG ) System.err.println( "setJumps(" + node + ")" );
		final long jumpLength = node.jumpLength();
		Node<U> jump;

		for( jump = node.left; jump.isInternal() && jumpLength > ((InternalNode<U>)jump).extentLength; ) jump = ((InternalNode<U>)jump).jumpLeft;
		if ( ASSERTS ) assert jump.intercepts( jumpLength ) : jumpLength + " not in " + "(" + jump.parentExtentLength + ".." + ((InternalNode<U>)jump).extentLength + "] " + jump;
		node.jumpLeft = jump;
		for( jump = node.right; jump.isInternal() && jumpLength > ((InternalNode<U>)jump).extentLength; ) jump = ((InternalNode<U>)jump).jumpRight;
		if ( ASSERTS ) assert jump.intercepts( jumpLength ) : jumpLength + " not in " + "(" + jump.parentExtentLength + ".." + ((InternalNode<U>)jump).extentLength + "] " + jump;
		node.jumpRight = jump;
	}

	/** Fixes the right jumps of the ancestors of a node after an insertion.
	 *
	 * @param internal the new internal node.
	 * @param exitNode the exit node.
	 * @param rightChild whether the exit node is a right child.
	 * @param leaf the new leaf.
	 * @param stack a stack containing the 2-fat ancestors of the parent of the exit node.
	 */
<<<<<<< HEAD
	private static void fixRightJumpsAfterInsertion( final InternalNode internal, Node exitNode, boolean rightChild, Leaf leaf, final ObjectArrayList<InternalNode> stack ) {
=======
	private static <U> void fixRightJumpsAfterInsertion( final InternalNode<U> internal, Node<U> exitNode, boolean rightChild, Leaf<U> leaf, final ObjectArrayList<InternalNode<U>> stack ) {
>>>>>>> 29ff0b5a
		if ( DEBUG ) System.err.println( "fixRightJumpsAfterInsertion(" + internal + ", " + exitNode + ", " + rightChild + ", " + leaf + ", " + stack ); 
		final long lcp = leaf.parentExtentLength;
		InternalNode<U> toBeFixed = null;
		long jumpLength = -1;

		if ( ! rightChild ) {
			/* Nodes jumping to the left into the exit node but above the lcp must point to internal. */
			while( ! stack.isEmpty() ) {
				toBeFixed = stack.pop();
				jumpLength = toBeFixed.jumpLength();
				if ( toBeFixed.jumpLeft != exitNode ) break;
				if ( jumpLength <= lcp ) toBeFixed.jumpLeft = internal;
			}
		}
		else {
			while( ! stack.isEmpty() ) {
				toBeFixed = stack.top();
				jumpLength = toBeFixed.jumpLength();
				if ( toBeFixed.jumpRight != exitNode || jumpLength > lcp ) break;
				toBeFixed.jumpRight = internal;
				stack.pop();
			}

			while( ! stack.isEmpty() ) {
				toBeFixed = stack.pop();
				jumpLength = toBeFixed.jumpLength();
<<<<<<< HEAD
				while( exitNode.isInternal() && toBeFixed.jumpRight != exitNode && toBeFixed.parentExtentLength <= 2 * lcp ) exitNode = ((InternalNode)exitNode).jumpRight;
=======
				while( exitNode.isInternal() && toBeFixed.jumpRight != exitNode ) exitNode = ((InternalNode<U>)exitNode).jumpRight;
>>>>>>> 29ff0b5a
				if ( toBeFixed.jumpRight != exitNode ) return;
				toBeFixed.jumpRight = leaf;
			}
		}
	}
	
	/** Fixes the left jumps of the ancestors of a node after an insertion.
	 * 
	 * @param internal the new internal node.
	 * @param exitNode the exit node.
	 * @param rightChild whether the exit node is a right child.
	 * @param leaf the new leaf.
	 * @param stack a stack containing the 2-fat ancestors of the parent of the exit node.
	 */
<<<<<<< HEAD
	private static void fixLeftJumpsAfterInsertion( final InternalNode internal, Node exitNode, boolean rightChild, Leaf leaf, final ObjectArrayList<InternalNode> stack ) {
=======
	private static <U> void fixLeftJumpsAfterInsertion( final InternalNode<U> internal, Node<U> exitNode, boolean rightChild, Leaf<U> leaf, final ObjectArrayList<InternalNode<U>> stack ) {
>>>>>>> 29ff0b5a
		if ( DEBUG ) System.err.println( "fixLeftJumpsAfterInsertion(" + internal + ", " + exitNode + ", " + rightChild + ", " + leaf + ", " + stack ); 
		final long lcp = leaf.parentExtentLength;
		InternalNode<U> toBeFixed = null;
		long jumpLength = -1;
		
		if ( rightChild ) {
			/* Nodes jumping to the right into the exit node but above the lcp must point to internal. */
			while( ! stack.isEmpty() ) {
				toBeFixed = stack.pop();
				jumpLength = toBeFixed.jumpLength();
				if ( toBeFixed.jumpRight != exitNode ) break;
				if ( jumpLength <= lcp ) toBeFixed.jumpRight = internal;
			}
		}
		else {

			while( ! stack.isEmpty() ) {
				toBeFixed = stack.top();
				jumpLength = toBeFixed.jumpLength();
				if ( toBeFixed.jumpLeft != exitNode || jumpLength > lcp ) break;
				toBeFixed.jumpLeft = internal;
				stack.pop();
			}

			while( ! stack.isEmpty() ) {
				toBeFixed = stack.pop();
				jumpLength = toBeFixed.jumpLength();
<<<<<<< HEAD
				while( exitNode.isInternal() && toBeFixed.jumpLeft != exitNode && toBeFixed.parentExtentLength <= 2 * lcp ) exitNode = ((InternalNode)exitNode).jumpLeft;
=======
				while( exitNode.isInternal() && toBeFixed.jumpLeft != exitNode ) exitNode = ((InternalNode<U>)exitNode).jumpLeft;
>>>>>>> 29ff0b5a
				if ( toBeFixed.jumpLeft != exitNode ) return;
				toBeFixed.jumpLeft = leaf;
			}
		}
	}

	/** Fixes the right jumps of the ancestors of a node after a deletion.
	 * 
	 * @param parentExitNode the parent of the exit node.
	 * @param exitNode the exit node. 
	 * @param otherNode the other child of the parent of the exit node.
	 * @param rightChild whether the parent of the exit node is a right child.
	 * @param stack a stack containing the 2-fat ancestors of the grandparent of the exit node.
	 */
<<<<<<< HEAD
	private static void fixRightJumpsAfterDeletion( Node otherNode, InternalNode parentExitNode, boolean rightChild, Leaf exitNode, final ObjectArrayList<InternalNode> stack ) {
		if ( DEBUG ) System.err.println( "fixRightJumpsAfterDeletion(" + otherNode + ", " + parentExitNode + ", " + rightChild + ", " + exitNode + ", " + stack );
		InternalNode toBeFixed = null;
=======
	private static <U> void fixRightJumpsAfterDeletion( InternalNode<U> parentExitNode, Leaf<U> exitNode, Node<U> otherNode, boolean rightChild, final ObjectArrayList<InternalNode<U>> stack ) {
		if ( DEBUG ) System.err.println( "fixRightJumpsAfterDeletion(" + parentExitNode + ", " + exitNode + ", " + otherNode + ", " + rightChild + ", " + stack );
		InternalNode<U> toBeFixed = null;
>>>>>>> 29ff0b5a
		long jumpLength = -1;

		if ( ! rightChild ) {
			/* Nodes jumping to the left into the exit node but above the lcp must point to internal. */
			while( ! stack.isEmpty() ) {
				toBeFixed = stack.pop();
				jumpLength = toBeFixed.jumpLength();
				if ( toBeFixed.jumpLeft != parentExitNode ) break;
				toBeFixed.jumpLeft = otherNode;
			}
		}
		else {
			while( ! stack.isEmpty() ) {
				toBeFixed = stack.top();
				jumpLength = toBeFixed.jumpLength();
				if ( toBeFixed.jumpRight != parentExitNode ) break;
				toBeFixed.jumpRight = otherNode;
				stack.pop();
			}

			while( ! stack.isEmpty() ) {
				toBeFixed = stack.pop();
				if ( toBeFixed.jumpRight != exitNode ) break;
				jumpLength = toBeFixed.jumpLength();
				while( ! otherNode.intercepts( jumpLength ) ) otherNode = ((InternalNode<U>)otherNode).jumpRight;
				toBeFixed.jumpRight = otherNode;
			}
		}
	}

	/** Fixes the left jumps of the ancestors of a node after a deletion.
	 * 
	 * @param parentExitNode the parent of the exit node.
	 * @param exitNode the exit node. 
	 * @param otherNode the other child of the parent of the exit node.
	 * @param rightChild whether the parent of the exit node is a right child.
	 * @param stack a stack containing the 2-fat ancestors of the grandparent of the exit node.
	 */
<<<<<<< HEAD
	private static void fixLeftJumpsAfterDeletion( Node otherNode, InternalNode parentExitNode, boolean rightChild, Leaf exitNode, final ObjectArrayList<InternalNode> stack ) {
		if ( DEBUG ) System.err.println( "fixLeftJumpsAfterDeletion(" + otherNode + ", " + parentExitNode + ", " + rightChild + ", " + exitNode + ", " + stack );
		InternalNode toBeFixed = null;
=======
	private static <U> void fixLeftJumpsAfterDeletion( InternalNode<U> parentExitNode, Leaf<U> exitNode, Node<U> otherNode, boolean rightChild, final ObjectArrayList<InternalNode<U>> stack ) {
		if ( DEBUG ) System.err.println( "fixLeftJumpsAfterDeletion(" + parentExitNode + ", " + exitNode + ", " + otherNode + ", " + rightChild + ", " + stack );
		InternalNode<U> toBeFixed = null;
>>>>>>> 29ff0b5a
		long jumpLength = -1;

		if ( rightChild ) {
			/* Nodes jumping to the left into the exit node but above the lcp must point to internal. */
			while( ! stack.isEmpty() ) {
				toBeFixed = stack.pop();
				jumpLength = toBeFixed.jumpLength();
				if ( toBeFixed.jumpRight != parentExitNode ) break;
				toBeFixed.jumpRight = otherNode;
			}
		}
		else {
			while( ! stack.isEmpty() ) {
				toBeFixed = stack.top();
				jumpLength = toBeFixed.jumpLength();
				if ( toBeFixed.jumpLeft != parentExitNode ) break;
				toBeFixed.jumpLeft = otherNode;
				stack.pop();
			}

			while( ! stack.isEmpty() ) {
				toBeFixed = stack.pop();
				if ( toBeFixed.jumpLeft != exitNode ) break;
				jumpLength = toBeFixed.jumpLength();
				while( ! otherNode.intercepts( jumpLength ) ) otherNode = ((InternalNode<U>)otherNode).jumpLeft;
				toBeFixed.jumpLeft = otherNode;
			}
		}
	}

<<<<<<< HEAD
	@SuppressWarnings("unchecked")
	public boolean remove( final Object k ) {
		final LongArrayBitVector v = LongArrayBitVector.copy( transform.toBitVector( (T)k ) );
		if ( DEBUG ) System.err.println( "remove(" + v + ")" );
		if ( DEBUG ) System.err.println( "Map: " + map + " root: " + root );
		
		if ( size == 0 ) return false;
		
		if ( size == 1 ) {
			if ( ! root.key().equals( v ) ) return false;
			root = null;
			size = 0;
			if ( ASSERTS ) assertTrie();
			return true;
		}

		final ObjectArrayList<InternalNode> stack = new ObjectArrayList<InternalNode>( 64 );
		
		InternalNode parentExitNode;
		boolean rightLeaf, rightChild = false;
		Node exitNode;
		long lcp;

		final long[] state = Hashes.preprocessMurmur( v, 0 );

		parentExitNode = getParentExitNode( v, state, stack, false );
		rightLeaf = parentExitNode != null && parentExitNode.extentLength < v.length() && v.getBoolean( parentExitNode.extentLength );
		exitNode = parentExitNode == null ? root : ( rightLeaf ? parentExitNode.right : parentExitNode.left );
		lcp = exitNode.key().longestCommonPrefixLength( v );
		
		if ( DDEBUG ) System.err.println( "Exit node " + exitNode );
		
		if ( ! exitNode.key().equals( v ) ) return false; // Not found
		
		final Node otherNode = rightLeaf ? parentExitNode.left : parentExitNode.right;
		final boolean otherNodeIsInternal = otherNode.isInternal();

		if ( parentExitNode != null && parentExitNode != root ) {
			// Let us fix grandpa's child pointer.
			final int stackSize = stack.size();
			InternalNode grandParentExitNode = getGrandParentExitNode( v, state, stack, false );
			if ( grandParentExitNode == null || grandParentExitNode.left != parentExitNode && grandParentExitNode.right != parentExitNode ) {
				// Clean up stack from garbage left from mistaken invocation
				stack.size( stackSize - 1 );
				stack.push( parentExitNode );
				grandParentExitNode = getGrandParentExitNode( v, state, stack, true );
			}
			if ( rightChild = ( grandParentExitNode.right == parentExitNode ) )  grandParentExitNode.right = otherNode;
			else grandParentExitNode.left = otherNode;
		}		

		final long parentExitNodehandleLength = parentExitNode.handleLength();
		final long otherNodeHandleLength = otherNode.handleLength();
		final long t = parentExitNodehandleLength | otherNodeHandleLength;
		final boolean cutLow = ( t & -t & otherNodeHandleLength ) != 0;


		if ( DEBUG ) System.err.println( "lcp: " + lcp );

		if ( parentExitNode == root ) root = otherNode;

		// Fix leaf reference if not null
		final InternalNode refersToExitNode = ((Leaf)exitNode).reference;
		if ( refersToExitNode == null ) parentExitNode.reference.reference = null;
		else {
			refersToExitNode.reference = parentExitNode.reference;
			refersToExitNode.reference.reference = refersToExitNode;
		}

		// Fix doubly-linked list
		removeLeaf( (Leaf)exitNode );

		if ( DDEBUG ) System.err.println( "Cut " + ( cutLow ? "low" : "high") + "; leaf on the " + ( rightLeaf ? "right" : "left") + "; other node is " + ( otherNodeIsInternal ? "internal" : "a leaf") );
		
		if ( rightLeaf ) fixRightJumpsAfterDeletion( otherNode, parentExitNode, rightChild, (Leaf)exitNode, stack );
		else fixLeftJumpsAfterDeletion( otherNode, parentExitNode, rightChild, (Leaf)exitNode, stack );
		
		if ( cutLow && otherNodeIsInternal ) {
			map.remove( Hashes.murmur( otherNode.key(), otherNodeHandleLength, state, parentExitNode.extentLength ), (InternalNode)otherNode, otherNodeHandleLength );
			otherNode.parentExtentLength = parentExitNode.parentExtentLength;
			map.replace( Hashes.murmur( v, parentExitNodehandleLength, state ), (InternalNode)otherNode );
			setJumps( (InternalNode)otherNode );
		}
		else {
			otherNode.parentExtentLength = parentExitNode.parentExtentLength;
			map.remove( Hashes.murmur( v, parentExitNodehandleLength, state ), parentExitNode, parentExitNodehandleLength );
		}
	
		size--;

		if ( ASSERTS ) {
			assertTrie();
			assert ! contains( k );
		}
		return true;
	}
	
=======
>>>>>>> 29ff0b5a
	@Override
	public boolean add( final T k ) {
		if ( DEBUG ) System.err.println( "add(" + k + ")" );
		final LongArrayBitVector v = LongArrayBitVector.copy( transform.toBitVector( k ) );
		if ( DEBUG ) System.err.println( "add(" + v + ")" );
<<<<<<< HEAD
		if ( DEBUG ) System.err.println( "Map: " + map + " root: " + root );
=======
>>>>>>> 29ff0b5a
		
		if ( size == 0 ) {
			final Leaf<T> leaf = new Leaf<T>();
			leaf.key = k;
			leaf.parentExtentLength = -1;
			leaf.reference = null;
			addAfter( head, leaf );
			root = leaf;
			size++;
			if ( ASSERTS ) {
				assertTrie();
				assert contains( k ) : k;
			}
			return true;
		}

		final ObjectArrayList<InternalNode<T>> stack = new ObjectArrayList<InternalNode<T>>( 64 );
		
		InternalNode<T> parentExitNode;
		boolean rightChild;
		Node<T> exitNode;
		long lcp;

		final long[] state = Hashes.preprocessMurmur( v, 42 );
		ParexData<T> parexData = getParentExitNode( v, state, stack );
		if ( ASSERTS ) assertParent( v, parexData, stack );
		
<<<<<<< HEAD
		if ( ! exitNode.intercepts( lcp ) ) {
			/* A mistake. We redo the query in exact mode. */
			stack.clear();
			parentExitNode = getParentExitNode( v, state, stack, true );
			rightChild = parentExitNode != null && v.getBoolean( parentExitNode.extentLength );
			exitNode = parentExitNode == null ? root : ( rightChild ? parentExitNode.right : parentExitNode.left );
			lcp = exitNode.key().longestCommonPrefixLength( v );
			if ( ASSERTS ) assert exitNode.intercepts( lcp );
		}

		if ( DDEBUG ) System.err.println( "Exit node " + exitNode );
=======
		parentExitNode = parexData.parexNode;
		exitNode = parexData.exitNode;
		lcp = parexData.lcp;
		rightChild = parentExitNode != null && parentExitNode.right == exitNode;
>>>>>>> 29ff0b5a
		
		if ( DDEBUG ) System.err.println( "Parex node: " + parentExitNode + " Exit node: " + exitNode  + " LCP: " + lcp );
				
		if ( exitNode.isLeaf() && transform.length( ((Leaf<T>)exitNode).key ) == parexData.lcp ) return false; // Already there
		
		final boolean exitDirection = v.getBoolean( lcp );
		final long exitNodeHandleLength = exitNode.handleLength( transform );
		final boolean cutLow = lcp >= exitNodeHandleLength;
		
<<<<<<< HEAD
		if ( DEBUG ) System.err.println( "lcp: " + lcp );
		Leaf leaf = new Leaf();
		InternalNode internal = new InternalNode();
=======
		Leaf<T> leaf = new Leaf<T>();
		InternalNode<T> internal = new InternalNode<T>();
>>>>>>> 29ff0b5a

		final boolean exitNodeIsInternal = exitNode.isInternal();
		
		leaf.key = k;
		leaf.parentExtentLength = lcp;
		leaf.reference = internal;
		
		internal.reference = leaf;
		internal.parentExtentLength = exitNode.parentExtentLength;
		internal.extentLength = lcp;

		if ( exitDirection ) {
			internal.jumpRight = internal.right = leaf;
			internal.left = exitNode;
			internal.jumpLeft = cutLow && exitNodeIsInternal ? ((InternalNode<T>)exitNode).jumpLeft : exitNode;
		}
		else {
			internal.jumpLeft = internal.left = leaf;
			internal.right = exitNode;
			internal.jumpRight = cutLow && exitNodeIsInternal ? ((InternalNode<T>)exitNode).jumpRight : exitNode;
		}

		if ( exitNode == root ) root = internal; // Update root
		else {
			if ( rightChild ) parentExitNode.right = internal;
			else parentExitNode.left = internal;
		}

		if ( DDEBUG ) System.err.println( "Cut " + ( cutLow ? "low" : "high") + "; exit to the " + ( exitDirection ? "right" : "left") );

		if ( exitDirection ) fixRightJumpsAfterInsertion( internal, exitNode, rightChild, leaf, stack );
		else fixLeftJumpsAfterInsertion( internal, exitNode, rightChild, leaf, stack );

		if ( cutLow && exitNodeIsInternal ) {
			handle2Node.replaceExisting( (InternalNode<T>)exitNode, internal, Hashes.murmur( v, exitNodeHandleLength, state ) & SIGNATURE_MASK );
			exitNode.parentExtentLength = lcp;
			handle2Node.addNew( (InternalNode<T>)exitNode, Hashes.murmur( exitNode.key( transform ), exitNode.handleLength( transform ), state, lcp ) & SIGNATURE_MASK );
			setJumps( (InternalNode<T>)exitNode );
		}
		else {
			exitNode.parentExtentLength = lcp;
			handle2Node.addNew( internal, Hashes.murmur( v, internal.handleLength(), state ) & SIGNATURE_MASK );
		}

		
<<<<<<< HEAD
		if ( DEBUG ) System.err.println( "After insertion, map: " + map + " root: " + root );
=======
		if ( DEBUG ) System.err.println( "After insertion, map: " + handle2Node + " root: " + root );
>>>>>>> 29ff0b5a

		size++;

		/* We find a predecessor or successor to insert the new leaf in the doubly linked list. */
		if ( exitDirection ) addAfter( exitNode.rightLeaf(), leaf );
		else addBefore( exitNode.leftLeaf(), leaf );
		
		if ( ASSERTS ) {
			assertTrie();
			assert contains( k ) : k;
		}
		
		return true;
	}

<<<<<<< HEAD
	
	@SuppressWarnings("unused")
	private static final boolean equals( LongArrayBitVector a, LongArrayBitVector b, long start, long end ) {
		int startWord = (int)( start >>> LongArrayBitVector.LOG2_BITS_PER_WORD );
		final int endWord = (int)( end >>> LongArrayBitVector.LOG2_BITS_PER_WORD );
		final int startBit = (int)( start & LongArrayBitVector.WORD_MASK );
		final int endBit = (int)( end & LongArrayBitVector.WORD_MASK );
		final long[] aBits = a.bits();
		final long[] bBits = b.bits();
=======
	@SuppressWarnings("unchecked")
	public boolean remove( final Object k ) {
		if ( DEBUG ) System.err.println( "remove(" + k + ")" );
		final LongArrayBitVector v = LongArrayBitVector.copy( transform.toBitVector( (T)k ) );
		
		if ( size == 0 ) return false;
		
		if ( size == 1 ) {
			if ( ! ((Leaf<T>)root).key.equals( k ) ) return false;
			removeLeaf( (Leaf<T>)root );
			root = null;
			size = 0;
			if ( ASSERTS ) {
				assertTrie();
				assert ! contains( k ) : k;
			}
			return true;
		}

		final ObjectArrayList<InternalNode<T>> stack = new ObjectArrayList<InternalNode<T>>( 64 );
		
		InternalNode<T> parentExitNode;
		boolean rightLeaf, rightChild = false;
		Node<T> exitNode;
		long lcp;

		final long[] state = Hashes.preprocessMurmur( v, 42 );

		ParexData<T> parexData = getParentExitNode( v, state, stack );
		if ( ASSERTS ) assertParent( v, parexData, stack );
		
		parentExitNode = parexData.parexNode;
		exitNode = parexData.exitNode;
		lcp = parexData.lcp;
		rightLeaf = parentExitNode != null && parentExitNode.right == exitNode;
>>>>>>> 29ff0b5a
		
		if ( DDEBUG ) System.err.println( "Parex node: " + parentExitNode + " Exit node: " + exitNode  + " LCP: " + lcp );
		
		if ( ! ( exitNode.isLeaf() && transform.length( ((Leaf<T>)exitNode).key ) == parexData.lcp ) ) return false; // Not found
		
		final Node<T> otherNode = rightLeaf ? parentExitNode.left : parentExitNode.right;
		final boolean otherNodeIsInternal = otherNode.isInternal();

		if ( parentExitNode != null && parentExitNode != root ) {
			// Let us fix grandpa's child pointer and update the stack.
			final InternalNode<T> grandParentExitNode = getGrandParentExitNode( v, state, stack );
			if ( DDEBUG ) System.err.println( "Grandparex node: " + grandParentExitNode );
			if ( rightChild = ( grandParentExitNode.right == parentExitNode ) )  grandParentExitNode.right = otherNode;
			else grandParentExitNode.left = otherNode;
		}	

		final long parentExitNodehandleLength = parentExitNode.handleLength();
		final long otherNodeHandleLength = otherNode.handleLength( transform );
		final long t = parentExitNodehandleLength | otherNodeHandleLength;
		final boolean cutLow = ( t & -t & otherNodeHandleLength ) != 0;

		if ( parentExitNode == root ) root = otherNode;

		// Fix leaf reference if not null
		final InternalNode<T> refersToExitNode = ((Leaf<T>)exitNode).reference;
		if ( refersToExitNode == null ) parentExitNode.reference.reference = null;
		else {
			refersToExitNode.reference = parentExitNode.reference;
			refersToExitNode.reference.reference = refersToExitNode;
		}

		// Fix doubly-linked list
		removeLeaf( (Leaf<T>)exitNode );

		if ( DDEBUG ) System.err.println( "Cut " + ( cutLow ? "low" : "high") + "; leaf on the " + ( rightLeaf ? "right" : "left") + "; other node is " + ( otherNodeIsInternal ? "internal" : "a leaf") );
		
		if ( rightLeaf ) fixRightJumpsAfterDeletion( parentExitNode, (Leaf<T>)exitNode, otherNode, rightChild, stack );
		else fixLeftJumpsAfterDeletion( parentExitNode, (Leaf<T>)exitNode, otherNode, rightChild, stack );
		
		if ( cutLow && otherNodeIsInternal ) {
			handle2Node.removeExisting( (InternalNode<T>)otherNode, Hashes.murmur( otherNode.key( transform ), otherNodeHandleLength, state, parentExitNode.extentLength ) & SIGNATURE_MASK );
			otherNode.parentExtentLength = parentExitNode.parentExtentLength;
			handle2Node.replaceExisting( parentExitNode, (InternalNode<T>)otherNode, Hashes.murmur( v, parentExitNodehandleLength, state ) & SIGNATURE_MASK );
			setJumps( (InternalNode<T>)otherNode );
		}
		else {
			otherNode.parentExtentLength = parentExitNode.parentExtentLength;
			handle2Node.removeExisting( parentExitNode, Hashes.murmur( v, parentExitNodehandleLength, state ) & SIGNATURE_MASK );
		}
	
		size--;

		if ( ASSERTS ) {
			assertTrie();
			assert ! contains( k ) : k;
		}
		return true;
	}
	

	protected final static class ExitData<U> {
		protected final long lcp;
		protected final Node<U> exitNode;

		protected ExitData( final Node<U> exitNode, final long lcp ) {
			this.lcp = lcp;
			this.exitNode = exitNode;
		}
	}

	/** Returns the exit node of a given bit vector.
	 * 
	 * @param v a bit vector.
	 * @param state the hash state of <code>v</code> precomputed by {@link Hashes#preprocessMurmur(BitVector, long)}.
	 * @return the exit node of <code>v</code>. 
	 */
<<<<<<< HEAD
	public InternalNode getParentExitNode( final LongArrayBitVector v, final long[] state, final ObjectArrayList<InternalNode> stack, final boolean exact ) {
		if ( ASSERTS ) assert size > 0;
		if ( size == 1 ) return null;
		if ( DDEBUG ) System.err.println( "getParentExitNode(" + v + ", " + exact + ")" );
		final InternalNode parent = (InternalNode)fatBinarySearch( v, state, stack, 0, v.length(), true );
		if ( DDEBUG ) System.err.println( "Parent exit node: " + parent );
		return parent;
	}
=======
	private ExitData<T> getExitNode( final LongArrayBitVector v, final long[] state ) {
		if ( size == 0 ) throw new IllegalStateException();
		if ( size == 1 ) return new ExitData<T>( root, v.longestCommonPrefixLength( root.extent( transform ) ) );
		if ( DDEBUG ) System.err.println( "getExitNode(" + v + ")" );
		final long length = v.length();
		
		// This can be the exit node of v, the parex node of v, or something completely wrong.
		InternalNode<T> parexOrExitNode = fatBinarySearch( v, state, null, false, -1, length );

		// This will contain the exit node if parexOrExitNode contains the correct parex node.
		Node<T> candidateExitNode = parexOrExitNode.extentLength < length && v.getBoolean( parexOrExitNode.extentLength ) ? parexOrExitNode.right : parexOrExitNode.left;
		
		/* This lcp length makes it possible to compute the length of the lcp between v and 
		 * parexOrExitNode by minimisation with the extent length, as necessarily the extent of 
		 * candidateExitNode is an extension of the extent of parexOrExitNode. */
		long lcpLength = v.longestCommonPrefixLength( candidateExitNode.extent( transform ) );
		
		// In this case the fat binary search gave us the correct parex node.
		if ( candidateExitNode.isExitNodeOf( length, lcpLength, transform ) ) return new ExitData<T>( candidateExitNode, lcpLength );
>>>>>>> 29ff0b5a

		// In this case the fat binary search gave us the correct exit node.
		lcpLength = Math.min( parexOrExitNode.extentLength, lcpLength );
		if ( parexOrExitNode.isExitNodeOf( length, lcpLength, transform ) ) return new ExitData<T>( parexOrExitNode, lcpLength );

		// Otherwise, something went horribly wrong. We restart in exact mode.
		parexOrExitNode = fatBinarySearch( v, state, null, true, -1, length );
		candidateExitNode = parexOrExitNode.extent( transform ).isProperPrefix( v ) ?
			parexOrExitNode.extentLength < length && v.getBoolean( parexOrExitNode.extentLength ) ? parexOrExitNode.right : parexOrExitNode.left : parexOrExitNode;
		
		return new ExitData<T>( candidateExitNode, v.longestCommonPrefixLength( candidateExitNode.extent( transform ) ) );
	}
	
	protected final static class ParexData<U> {
		protected final long lcp;
		protected final InternalNode<U> parexNode;
		protected final Node<U> exitNode;

		protected ParexData( final InternalNode<U> parexNode, final Node<U> exitNode, final long lcp ) {
			this.lcp = lcp;
			this.parexNode = parexNode;
			this.exitNode = exitNode;
		}
	}

	/** Returns the parent of the exit node of a given bit vector.
	 * 
	 * @param v a bit vector.
	 * @param state the hash state of <code>v</code> precomputed by {@link Hashes#preprocessMurmur(BitVector, long)}.
	 * @param stack if not <code>null</code>, a stack that will be filled with the <em>fat nodes</em> along the path to the parent of the exit node.
	 * @return the parent of the exit node of <code>v</code>, or <code>null</code> if the exit node is the root.
	 */
<<<<<<< HEAD
	public InternalNode getGrandParentExitNode( final LongArrayBitVector v, final long[] state, final ObjectArrayList<InternalNode> stack, final boolean exact ) {
		if ( ASSERTS ) assert size > 0;
		if ( size < 3 ) return null;
		if ( DDEBUG ) System.err.println( "getGrandParentExitNode(" + v + ", " + stack + " , " + exact + ")" );
		// Grandpa is already on the stack.
		if ( stack.size() > 1 && stack.peek( 1 ).extentLength == stack.peek( 0 ).parentExtentLength ) return stack.peek( 1 );
		
		final InternalNode parentExitNode = stack.pop();
		long l = stack.size() > 0 ? stack.top().extentLength : 0, r = parentExitNode.parentExtentLength;
		final InternalNode parent = (InternalNode)fatBinarySearch( v, state, stack, l, r, true );
=======
	public ParexData<T> getParentExitNode( final LongArrayBitVector v, final long[] state, final ObjectArrayList<InternalNode<T>> stack ) {
		if ( DDEBUG ) System.err.println( "getParentExitNode(" + v + ")" );
		if ( size == 0 ) throw new IllegalStateException();
		if ( size == 1 ) return new ParexData<T>( null, root, v.longestCommonPrefixLength( root.extent( transform ) ) );
		final long length = v.length();

		// This can be the exit node of v, the parex node of v, or something completely wrong.
		InternalNode<T> parexOrExitNode = fatBinarySearch( v, state, stack, false, -1, length );
		
		// This will contain the exit node if parexOrExitNode contains the correct parex node.
		Node<T> candidateExitNode = parexOrExitNode.extentLength < length && v.getBoolean( parexOrExitNode.extentLength ) ? parexOrExitNode.right : parexOrExitNode.left;
		
		/* This lcp length makes it possible to compute the length of the lcp between v and 
		 * parexOrExitNode by minimisation with the extent length, as necessarily the extent of 
		 * candidateExitNode is an extension of the extent of parexOrExitNode. */
		long lcpLength = v.longestCommonPrefixLength( candidateExitNode.extent( transform ) );
		
		// In this case the fat binary search gave us the correct parex node, and we have all the data we need.
		if ( candidateExitNode.isExitNodeOf( length, lcpLength, transform ) ) return new ParexData<T>( parexOrExitNode, candidateExitNode, lcpLength );
		
		// Now this is the length of the longest common prefix between v and the extent of parexOrExitNode.
		lcpLength = Math.min( parexOrExitNode.extentLength, lcpLength );

		if ( ASSERTS ) assert lcpLength == v.longestCommonPrefixLength( parexOrExitNode.extent( transform ) );

		if ( parexOrExitNode.isExitNodeOf( length, lcpLength, transform ) ) {
			// In this case the fat binary search gave us the correct *exit* node. We must pop it from the stack and maybe restart the search.
			stack.pop();

			// If the exit node is the root, there is no parent.
			if ( parexOrExitNode == root ) return new ParexData<T>( null, parexOrExitNode, lcpLength );

			final long startingPoint = stack.top().extentLength;
			// We're lucky: the second element on the stack is the parex node.
			if ( startingPoint == parexOrExitNode.parentExtentLength ) return new ParexData<T>( stack.top(), parexOrExitNode, lcpLength );
			final int stackSize = stack.size();
			// Unless there are mistakes, this is really the parex node.
			final InternalNode<T> parexNode = fatBinarySearch( v, state, stack, false, startingPoint, parexOrExitNode.parentExtentLength );
			if ( parexNode.left == parexOrExitNode || parexNode.right == parexOrExitNode ) return new ParexData<T>( parexNode, parexOrExitNode, lcpLength );
			// Something went wrong with the last search. We can just, at this point, restart in exact mode.
			stack.size( stackSize );
			return new ParexData<T>( fatBinarySearch( v, state, stack, true, startingPoint, parexOrExitNode.parentExtentLength ), parexOrExitNode, lcpLength );
		}
			
		// The search failed. This even is so rare that we can afford to handle it inefficiently.
		stack.clear();
		parexOrExitNode = fatBinarySearch( v, state, stack, true, -1, length );
		candidateExitNode = parexOrExitNode.extentLength < length && v.getBoolean( parexOrExitNode.extentLength ) ? parexOrExitNode.right : parexOrExitNode.left;
		lcpLength = v.longestCommonPrefixLength( candidateExitNode.extent( transform ) );
		
		// In this case the fat binary search gave us the correct parex node, and we have all the data we need.
		if ( candidateExitNode.isExitNodeOf( length, lcpLength, transform ) ) return new ParexData<T>( parexOrExitNode, candidateExitNode, lcpLength );

		// In this case the fat binary search gave us the correct *exit* node. We must pop it from the stack and maybe restart the search.
		stack.pop();

		// If the exit node is the root, there is no parent.
		if ( parexOrExitNode == root ) return new ParexData<T>( null, parexOrExitNode, lcpLength );
		
		final long startingPoint = stack.top().extentLength;
		// We're lucky: the second element on the stack is the parex node.
		if ( startingPoint == parexOrExitNode.parentExtentLength ) return new ParexData<T>( stack.top(), parexOrExitNode, lcpLength );
		// The fat binary search will certainly return the parex node.
		return new ParexData<T>( fatBinarySearch( v, state, stack, true, startingPoint, parexOrExitNode.parentExtentLength ), parexOrExitNode, lcpLength );
>>>>>>> 29ff0b5a
		
	}

	private void assertParent( LongArrayBitVector v, ParexData<T> parexData, ObjectArrayList<InternalNode<T>> stack ) {
		assert ( parexData.parexNode == null ) == stack.isEmpty() : ( parexData.parexNode == null ) + " != " + stack.isEmpty();
		assert parexData.parexNode != null || parexData.exitNode == root;
		assert parexData.parexNode == null || parexData.parexNode.left == parexData.exitNode || parexData.parexNode.right == parexData.exitNode;
		for( InternalNode<T> node : stack ) {
			assert v.equals( node.extent( transform ), Math.max( 0, node.parentExtentLength ), node.extentLength );
		}
	}


	
	/** Returns the grandparent of the exit node of a given bit vector.
	 * 
	 * @param v a bit vector.
	 * @param stack as filled by {@link #getParentExitNode(LongArrayBitVector, long[], ObjectArrayList)}.
	 */
<<<<<<< HEAD
	public Node getExitNode( final LongArrayBitVector v, final long[] state ) {
		if ( ASSERTS ) assert size > 0;
		if ( size == 0 ) return null;
		if ( DDEBUG ) System.err.println( "getExitNode(" + v + ")" );
		return fatBinarySearch( v, state, null, 0, v.length(), false );
	}


	private Node fatBinarySearch( final LongArrayBitVector v, final long[] state, final ObjectArrayList<InternalNode> stack, long left, long right, boolean getParent ) {
		InternalNode node = null, parent = null;
		Node exitNode = null;
		boolean secondRound = false;
		boolean exact = false;
		//System.err.println( "Fat binary " + v + " " + stack  + " (" + l + ".." + r + ") " + exact );
		for( ;;) {
			long l = left, r = right;
			final int logLength = Fast.mostSignificantBit( r );
			long checkMask = 1L << logLength;
			long computeMask = -1L << logLength;
			
			while( r - l > 0 ) {
				if ( ASSERTS ) assert logLength > -1;
				if ( DDEBUG ) System.err.println( "Current interval (" + l + ".." + r + "]; checking for fatness " + checkMask );

				if ( ( l & checkMask ) != ( r & checkMask ) ) { // Quick test for a 2-fattest number divisible by 2^i in (l..r].
					final long f = r & computeMask;

					if ( DDEBUG ) System.err.println( "Inquiring with key " + v.subVector( 0, f ) + " (" + f + ")" );
=======
	public InternalNode<T> getGrandParentExitNode( final LongArrayBitVector v, final long[] state, final ObjectArrayList<InternalNode<T>> stack ) {
		if ( DDEBUG ) System.err.println( "getParentGrandExitNode(" + v + ", " + stack + ")" );
		final InternalNode<T> parentExitNode = stack.pop();
		// If the parent of the exit node is the root, there is no grandparent.
		if ( parentExitNode == root ) return null;

		final long startingPoint = stack.top().extentLength;
		// We're lucky: the second element on the stack is the grandparent of the exit node.
		if ( startingPoint == parentExitNode.parentExtentLength ) return stack.top();

		final int stackSize = stack.size();
		// Unless there are mistakes, this is really the grandparent of the exit node.
		final InternalNode<T> grandParentExitNode = fatBinarySearch( v, state, stack, false, startingPoint, parentExitNode.parentExtentLength );
		if ( grandParentExitNode.left == parentExitNode || grandParentExitNode.right == parentExitNode ) return grandParentExitNode;
		// Something went wrong with the last search. We can just, at this point, restart in exact mode.
		stack.size( stackSize );
		return fatBinarySearch( v, state, stack, true, startingPoint, parentExitNode.parentExtentLength );
	}


	private InternalNode<T> fatBinarySearch( final LongArrayBitVector v, final long[] state, final ObjectArrayList<InternalNode<T>> stack, final boolean exact, long a, long b ) {
		if ( DDDEBUG ) System.err.println( "fatBinarySearch(" + v + ", " + stack  + ", " + exact + ", (" + a + ".." + b +"])" );

		if ( ASSERTS ) assert a < b : a + " >= " + b;

		final InternalNode<T>[] node = handle2Node.node;
		InternalNode<T> top = stack == null || stack.isEmpty() ? null : stack.top();
		int pos;
		long checkMask = -1L << Fast.ceilLog2( b - a );
		
		while( b - a > 0 ) {
			if ( ASSERTS ) assert checkMask != 0;
			if ( DDDEBUG ) System.err.println( "(" + a + ".." + b + "] (check mask: " + Long.toBinaryString( checkMask ) );

			final long f = b & checkMask;
			if ( ( a & checkMask ) != f ) {
				if ( DDDEBUG ) System.err.println( "Inquiring with key " + v.subVector( 0, f ) + " (" + f + ")" );
>>>>>>> 29ff0b5a

				pos = handle2Node.getPos( v, f, Hashes.murmur( v, f, state ) & SIGNATURE_MASK, exact );

<<<<<<< HEAD
					if ( node == null ) {
						if ( DDEBUG ) System.err.println( "Missing" );
						r = f - 1;
					}
					else {
						long g = node.extentLength;

						if ( f <= g ) {
							if ( DDEBUG ) System.err.println( "Found extent of length " + g );
							if ( stack != null ) stack.push( node );
							parent = node;
							l = g;
						}
						else {
							if ( DDEBUG ) System.err.println( "False positive!" );
							break; // This is a false positive.
						}
					}
				}

				computeMask >>= 1;
				checkMask >>= 1;
			}

			//System.err.println( "***" + parent + " " + l + " " + r  + " " + stack );

			// We assume parent is actually the parent. We will discover through the lcp whether it is not the case.
			if ( parent == null ) exitNode = root;
			else if ( parent.extentLength < v.length() ) exitNode = v.getBoolean( parent.extentLength ) ? parent.right : parent.left;
			else exitNode = parent;

			if ( DDEBUG ) {
				System.err.println( "Parex: " + parent );
				System.err.println( "Exit node: " + exitNode );
			}
			
			final long lcp = exitNode.key().longestCommonPrefixLength( v );
			
			// Either we made a mistake, or parent is the actual exit node.
			if ( ! exitNode.intercepts( lcp ) ) exitNode = parent;
			// At this point, if we do not intercept the lcp we made a mistake.
			if ( ! exitNode.intercepts( lcp ) ) {
				if ( ASSERTS ) assert ! exact;
				exact = true;
				if ( DDEBUG ) System.err.println( "Made a mistake..." );
				l = left;
				r = right;
			}
			else {
				if ( ASSERTS ) assert ! secondRound || parent != exitNode;
				// If we asked for the parent and we have it, we're done.
				if ( ! getParent || parent != exitNode ) break;
				
				secondRound = true;

				//System.err.println( "** " + v );
				if ( stack != null ) stack.pop();

				right = parent.parentExtentLength;
				if ( stack.isEmpty() ) {
					left = 0;
					parent = null;
				}
				else {
					parent = stack.top();
					left = parent.extentLength;
					if ( left == right ) break;
				}

				//System.err.println( "Restarting with (" + l + ".." + r + ")" );
				//System.err.println( map );
			}
		}
			
		//if ( DDEBUG ) System.err.println( "Final length " + l + " node: " + parent );
		
		if ( ASSERTS ) {
			long lcp = exitNode.key().longestCommonPrefixLength( v );
			assert exitNode.intercepts( lcp );
			/* If parent is null, the extent of the root must not be a prefix of v. */
			if ( exitNode == root ) assert root.key().longestCommonPrefixLength( v ) <= root.extentLength();
			else {
				/* If parent is not null, the extent of the parent must be a prefix of v, 
				 * and the extent of the exit node must be either v, or not a prefix of v. */
				assert ! exact || parent.extent().longestCommonPrefixLength( v ) == parent.extentLength;

				if ( stack != null ) {
					/** We check that the stack contains exactly all handles that are backjumps
					 * of the length of the extent of the parent. */
					long l = parent.extentLength;
					while( l != 0 ) {
						final Node t = map.get( parent.key().subVector( 0, l ), true );
						if ( t != null ) assert stack.contains( t );
						l ^= ( l & -l );
					}

					/** We check that the stack contains the nodes you would obtain by searching from
					 * the top for nodes to fix. */
					left = 0;
					for( int i = 0; i < stack.size(); i++ ) {
						assert stack.get( i ).handleLength() == twoFattest( left, parent.extentLength ) :
							stack.get( i ).handleLength() + " != " + twoFattest( left, parent.extentLength ) + " " + i + " " + stack ;
						left = stack.get( i ).extentLength();
					}
				}

			}
		}
		
		return getParent ? parent : exitNode;
=======
				final long g;
				// The second test is just to catch false positives. 
				if ( pos == -1 || ( g = node[ pos ].extentLength ) < f ) {
					if ( DDDEBUG ) System.err.println( "Missing" );
					b = f - 1;
				}
				else {
					if ( DDDEBUG ) System.err.println( "Found extent of length " + g );
					top = node[ pos ];
					if ( stack != null ) stack.push( top );
					a = g;
				}
			}
			
			checkMask >>= 1;
		}

		if ( DDDEBUG ) System.err.println( "Final interval: (" + a + ".." + b + "]; top: " + top + "; stack: " + stack );
/*		if ( a == 0 && ((InternalNode<T>)root).extentLength == 0 ) {
			top = (InternalNode<T>)root;
			if ( stack != null ) stack.push( top );
		}
*/		return top;
>>>>>>> 29ff0b5a
	}
	
	
	@SuppressWarnings("unchecked")
	public boolean contains( final Object o ) {
		if ( DEBUG ) System.err.println( "contains(" + o + ")" );
<<<<<<< HEAD
		if ( size == 0 ) return false;
		final LongArrayBitVector v = LongArrayBitVector.copy( transform.toBitVector( (T)o ) );
		final long[] state = Hashes.preprocessMurmur( v, 0 );
		final Node exitNode = getExitNode( v, state );
		return exitNode.isLeaf() && exitNode.key().equals( v );
=======
		if ( DDEBUG ) System.err.println( "Map: " + handle2Node + " root: " + root );
		if ( size == 0 ) return false;
		final LongArrayBitVector v = LongArrayBitVector.copy( transform.toBitVector( (T)o ) );
		final long[] state = Hashes.preprocessMurmur( v, 42 );
		final ExitData<T> exitData = getExitNode( v, state );
		return exitData.exitNode.isLeaf() && exitData.lcp == transform.length( ((Leaf<T>)exitData.exitNode).key );
	}

	private Leaf<T> predNode( final T k ) {
		final LongArrayBitVector v = LongArrayBitVector.copy( transform.toBitVector( k ) );
		final long[] state = Hashes.preprocessMurmur( v, 42 );
		final Node<T> exitNode = getExitNode( v, state ).exitNode;
		if ( v.compareTo( exitNode.extent( transform ) ) <= 0 ) return exitNode.rightLeaf();
		else return exitNode.leftLeaf().prev;
		
>>>>>>> 29ff0b5a
	}

	@SuppressWarnings("unchecked")
	public T pred( final Object o ) {
		if ( size == 0 ) return null;
		return predNode( (T)o ).key;
	}

	private Leaf<T> succNode( final T k ) {
		final LongArrayBitVector v = LongArrayBitVector.copy( transform.toBitVector( k ) );
		final long[] state = Hashes.preprocessMurmur( v, 42 );
		final Node<T> exitNode = getExitNode( v, state ).exitNode;
		if ( v.compareTo( exitNode.extent( transform ) ) <= 0 ) return exitNode.leftLeaf();
		else return exitNode.rightLeaf().next;
	}

	@SuppressWarnings("unchecked")
	public T succ( final Object o ) {
		if ( size == 0 ) return null;
		return succNode( (T)o ).key;
	}

	@Override
	public ObjectBidirectionalIterator<T> iterator() {
		return iteratorFromLeaf( head.next );
	}

	@Override
	public ObjectBidirectionalIterator<T> iterator( final T from ) {
		return size == 0 ? iteratorFromLeaf( tail ) : iteratorFromLeaf( succNode( from ) );
	}
	
	private ObjectBidirectionalIterator<T> iteratorFromLeaf( final Leaf<T> from ) {
		return new AbstractObjectBidirectionalIterator<T>() {
			private Leaf<T> curr = from;
			
			@Override
			public boolean hasNext() {
				return curr != tail;
			}

			@Override
			public T next() {
				if ( ! hasNext() ) throw new NoSuchElementException();
				final T result = curr.key;
				curr = curr.next;
				return result;
			}

			@Override
			public boolean hasPrevious() {
				return curr.prev != head;
			}

			@Override
			public T previous() {
				if ( ! hasPrevious() ) throw new NoSuchElementException();
				curr = curr.prev;
				return curr.key;
			}

		};
	}

	@Override
	public Comparator<? super T> comparator() {
		return null;
	}

	@Override
	public T first() {
		return head.next.key;
	}

	@Override
	public T last() {
		return tail.prev.key;
	}

	@Override
	public ObjectSortedSet<T> headSet( T arg0 ) {
		throw new UnsupportedOperationException();
	}

	@Override
	public ObjectSortedSet<T> subSet( T arg0, T arg1 ) {
		throw new UnsupportedOperationException();
	}

	@Override
	public ObjectSortedSet<T> tailSet( T arg0 ) {
		throw new UnsupportedOperationException();
	}

	private void writeObject( final ObjectOutputStream s ) throws IOException {
		s.defaultWriteObject();
		if ( size > 0 ) writeNode( root, transform, s );
	}
	
	private static <U >void writeNode( final Node<U> node, final TransformationStrategy<? super U> transform, final ObjectOutputStream s ) throws IOException {
		s.writeBoolean( node.isInternal() );
		if ( node.isInternal() ) {
			final InternalNode<U> internalNode = (InternalNode<U>)node;
			s.writeLong( internalNode.extentLength - internalNode.parentExtentLength );
			writeNode( internalNode.left, transform, s );
			writeNode( internalNode.right, transform, s );
		}
		else s.writeObject( ((Leaf<U>)node).key );
	}

	private void readObject( final ObjectInputStream s ) throws IOException, ClassNotFoundException {
		s.defaultReadObject();
		initHeadTail();
		handle2Node = new Handle2NodeMap<T>( size, transform );
		if ( size > 0 ) root = readNode( s, 0, -1, handle2Node, new ObjectArrayList<Leaf<T>>(), new ObjectArrayList<InternalNode<T>>(), new IntArrayList(), new IntArrayList(), new BooleanArrayList() );
		if ( ASSERTS ) assertTrie();
	}

	/** Reads recursively a node of the trie.
	 * 
	 * @param s the object input stream.
	 * @param depth the depth of the node to be read.
	 * @param parentExtentLength the length of the extent of the parent node.
	 * @param map the map representing the trie.
	 * @param leafStack a stack that cumulates leaves as they are found: internal nodes extract references from this stack when their visit is completed. 
	 * @param jumpStack a stack that cumulates nodes that need jump pointer fixes.
	 * @param depthStack a stack parallel to <code>jumpStack</code>, providing the depth of the corresponding node.  
	 * @param segmentStack a stack of integers representing the length of maximal constant subsequences of the string of directions taken up to the current node; for instance, if we reached the current node by 1/1/0/0/0/1/0/0, the stack will contain 2,3,1,2.
	 * @param dirStack a stack parallel to <code>segmentStack</code>: for each element, whether it counts left or right turns.
	 * @return the subtree rooted at the next node in the stream.
	 */
	@SuppressWarnings("unchecked")
	private Node<T> readNode( final ObjectInputStream s, final int depth, final long parentExtentLength, final Handle2NodeMap<T> map, final ObjectArrayList<Leaf<T>> leafStack, final ObjectArrayList<InternalNode<T>> jumpStack, final IntArrayList depthStack, final IntArrayList segmentStack, final BooleanArrayList dirStack ) throws IOException, ClassNotFoundException {
		final boolean isInternal = s.readBoolean();
		// The two following variables are identical when non-null.
		final InternalNode<T> internalNode = isInternal ? new InternalNode<T>() : null;
		final Node<T> node = isInternal ? internalNode : new Leaf<T>();
		node.parentExtentLength = parentExtentLength;
		if ( isInternal ) internalNode.extentLength = parentExtentLength + s.readLong();

		if ( ! dirStack.isEmpty() ) {
			/* We cannot fix the jumps of nodes that are more than this number of levels up in the tree. */
			final int maxDepthDelta = segmentStack.topInt();
			final boolean dir = dirStack.topBoolean();
			InternalNode<T> anc;
			int d;
			long jumpLength;
			do {
				jumpLength = ( anc = jumpStack.top() ).jumpLength();
				d = depthStack.topInt();
				/* To be fixable, a node must be within the depth limit, and we must intercept its jump length (note that
				 * we cannot use .intercept() as the state of node is not yet consistent). If a node cannot be fixed, no
				 * node higher in the stack can. */
				if ( depth - d <= maxDepthDelta && jumpLength > parentExtentLength && ( ! isInternal || jumpLength <= internalNode.extentLength ) ) {
					//if ( DDEBUG ) System.err.println( "Setting " + ( dir ? "right" : "left" ) + " jump pointer of " + anc + " to " + node );
					if ( dir ) anc.jumpRight = node; 
					else anc.jumpLeft = node;
					jumpStack.pop();
					depthStack.popInt();
				}
				else break;
			} while( ! jumpStack.isEmpty() );
		}
		
		if ( isInternal ) {
			if ( dirStack.isEmpty() || dirStack.topBoolean() != false ) {
				segmentStack.push( 1 );
				dirStack.push( false );
			}
			else segmentStack.push( segmentStack.popInt() + 1 );
			jumpStack.push( internalNode );
			depthStack.push( depth );
			
			if ( DEBUG ) System.err.println( "Recursing into left node... " );
<<<<<<< HEAD
			((InternalNode)node).left = readNode( s, depth + 1, node.extentLength(), map, leafStack, jumpStack, depthStack, segmentStack, dirStack );
=======
			internalNode.left = readNode( s, depth + 1, internalNode.extentLength, map, leafStack, jumpStack, depthStack, segmentStack, dirStack );
>>>>>>> 29ff0b5a
			
			int top = segmentStack.popInt();
			if ( top != 1 ) segmentStack.push( top - 1 );
			else dirStack.popBoolean();
			
			if ( dirStack.isEmpty() || dirStack.topBoolean() != true ) {
				segmentStack.push( 1 );
				dirStack.push( true );
			}
			else segmentStack.push( segmentStack.popInt() + 1 );
			jumpStack.push( internalNode );
			depthStack.push( depth );
			
			if ( DEBUG ) System.err.println( "Recursing into right node... " );
<<<<<<< HEAD
			((InternalNode)node).right = readNode( s, depth + 1, node.extentLength(), map, leafStack, jumpStack, depthStack, segmentStack, dirStack );
=======
			internalNode.right = readNode( s, depth + 1, internalNode.extentLength, map, leafStack, jumpStack, depthStack, segmentStack, dirStack );
>>>>>>> 29ff0b5a
			
			top = segmentStack.popInt();
			if ( top != 1 ) segmentStack.push( top - 1 );
			else dirStack.popBoolean();

			/* We assign the reference leaf, and store the associated key. */
			final Leaf<T> referenceLeaf = leafStack.pop(); 
			internalNode.reference = referenceLeaf;
			referenceLeaf.reference = internalNode;

			map.addNew( internalNode );

			if ( ASSERTS ) { // Check jump pointers.
				Node<T> t;
				t = internalNode.left; 
				while( t.isInternal() && ! t.intercepts( internalNode.jumpLength() ) ) t = ((InternalNode<T>)t).left;
				assert internalNode.jumpLeft == t : internalNode.jumpLeft + " != " + t + " (" + node + ")";
				t = internalNode.right;
				while( t.isInternal() && ! t.intercepts( internalNode.jumpLength() ) ) t = ((InternalNode<T>)t).right;
				assert internalNode.jumpRight == t : internalNode.jumpRight + " != " + t + " (" + node + ")";
			}
		}
		else {
			final Leaf<T> leaf = (Leaf<T>)node;
			leaf.key = (T)s.readObject();
			leafStack.push( leaf );
			addBefore( tail, leaf );
		}

		return node;
	}
	
	public static void main( final String[] arg ) throws NoSuchMethodException, IOException, JSAPException {

		final SimpleJSAP jsap = new SimpleJSAP( ZFastTrie.class.getName(), "Builds an PaCo trie-based monotone minimal perfect hash function reading a newline-separated list of strings.",
				new Parameter[] {
			new FlaggedOption( "encoding", ForNameStringParser.getParser( Charset.class ), "UTF-8", JSAP.NOT_REQUIRED, 'e', "encoding", "The string file encoding." ),
			new Switch( "loadAll", 'l', "load-all", "Load all strings into memory before building the trie." ),
			new Switch( "iso", 'i', "iso", "Use ISO-8859-1 coding internally (i.e., just use the lower eight bits of each character)." ),
			new Switch( "bitVector", 'b', "bit-vector", "Build a trie of bit vectors, rather than a trie of strings." ),
			new Switch( "zipped", 'z', "zipped", "The string list is compressed in gzip format." ),
			new UnflaggedOption( "trie", JSAP.STRING_PARSER, JSAP.NO_DEFAULT, JSAP.REQUIRED, JSAP.NOT_GREEDY, "The filename for the serialised z-fast trie." ),
			new UnflaggedOption( "stringFile", JSAP.STRING_PARSER, "-", JSAP.NOT_REQUIRED, JSAP.NOT_GREEDY, "The name of a file containing a newline-separated list of strings, or - for standard input." ),
		});

		JSAPResult jsapResult = jsap.parse( arg );
		if ( jsap.messagePrinted() ) return;

		final String functionName = jsapResult.getString( "trie" );
		final String stringFile = jsapResult.getString( "stringFile" );
		final Charset encoding = (Charset)jsapResult.getObject( "encoding" );
		final boolean zipped = jsapResult.getBoolean( "zipped" );
		final boolean iso = jsapResult.getBoolean( "iso" );
		final boolean bitVector = jsapResult.getBoolean( "bitVector" );
		
		final InputStream inputStream = "-".equals( stringFile ) ? System.in : new FileInputStream( stringFile );

		Iterator<MutableString> lineIterator = new LineIterator( new FastBufferedReader( new InputStreamReader( zipped ? new GZIPInputStream( inputStream ) : inputStream, encoding ) ) );
		if ( jsapResult.userSpecified( "loadAll" ) ) lineIterator = ((LineIterator)lineIterator).allLines().iterator();
		
		final TransformationStrategy<CharSequence> transformationStrategy = iso
		? TransformationStrategies.prefixFreeIso() 
				: TransformationStrategies.prefixFreeUtf16();

		ProgressLogger pl = new ProgressLogger();
		pl.itemsName = "keys";
		pl.displayFreeMemory = true;
		pl.start( "Adding keys..." );

		if ( bitVector ) {
			ZFastTrie<LongArrayBitVector> zFastTrie = new ZFastTrie<LongArrayBitVector>( TransformationStrategies.identity() );
			while( lineIterator.hasNext() ) {
				zFastTrie.add( LongArrayBitVector.copy( transformationStrategy.toBitVector( lineIterator.next().copy() ) ) );
				pl.lightUpdate();
			}
			pl.done();
			BinIO.storeObject( zFastTrie, functionName );
		}
		else {
			ZFastTrie<CharSequence> zFastTrie = new ZFastTrie<CharSequence>( transformationStrategy );
			while( lineIterator.hasNext() ) {
				zFastTrie.add( lineIterator.next().copy() );
				pl.lightUpdate();
			}
			pl.done();
			BinIO.storeObject( zFastTrie, functionName );
		}
		LOGGER.info( "Completed." );
	}
}<|MERGE_RESOLUTION|>--- conflicted
+++ resolved
@@ -90,13 +90,6 @@
 public class ZFastTrie<T> extends AbstractObjectSortedSet<T> implements Serializable {
     public static final long serialVersionUID = 2L;
 	private static final Logger LOGGER = Util.getLogger( ZFastTrie.class );
-<<<<<<< HEAD
-	private static final boolean ASSERTS = true;
-	private static final boolean SHORT_SIGNATURES = false;
-	private static final boolean DEBUG = true;
-	private static final boolean DDEBUG = DEBUG;
-
-=======
 	private static final boolean ASSERTS = false;
 	private static final boolean DDDEBUG = false;
 	private static final boolean DDEBUG = false || DDDEBUG;
@@ -108,7 +101,6 @@
 	/** The mask for the high bit (which marks duplicates). */
 	private static final long DUPLICATE_MASK = 0x8000000000000000L;
 	
->>>>>>> 29ff0b5a
 	/** The number of elements in the trie. */
 	private int size;
 	/** The root node. */
@@ -376,20 +368,11 @@
 		 * 
 		 * @throws IllegalStateException if <code>n</code> is not in the table.
 		 */
-<<<<<<< HEAD
-		public boolean remove( long s, final InternalNode v, final long handleLength ) {
-			if ( DEBUG ) System.err.println( "Map.remove(" + s + ", " + v + ", " + handleLength + ")" );
-			if ( SHORT_SIGNATURES ) s &= 0xF;
-			final int hash = hash( s ); 
-			
-			int pos = hash;
-=======
 		public void removeExisting( final InternalNode<U> n, long s ) {
 			if ( DEBUG ) System.err.println( "Map.removeExisting(" + n + ", " + s + ")" );
 			if ( SHORT_SIGNATURES ) s = shortSignature( s );
 
 			int pos = hash( s );
->>>>>>> 29ff0b5a
 			int lastDup = -1; // Keeps track of the last duplicate entry with the same signature.
 
 			while ( node[ pos ] != n ) {
@@ -440,15 +423,9 @@
 		 * @param n a node.
 		 * @param s the signature of the handle of <code>n</code>.
 		 */
-<<<<<<< HEAD
-		public void addNew( long s, final InternalNode v ) {
-			if ( SHORT_SIGNATURES ) s &= 0xF;
-			if ( DEBUG ) System.err.println( "Map.addNew(" + s + ", " + v + ")" );
-=======
 		public void addNew( final InternalNode<U> n, long s ) {
 			if ( SHORT_SIGNATURES ) s = shortSignature( s );
 			if ( DEBUG ) System.err.println( "Map.addNew(" + n + ", " + s + ")" );
->>>>>>> 29ff0b5a
 			int pos = hash( s );
 			
 			/* Finds a free position, marking the only non-duplicate key (if any) with 
@@ -514,14 +491,11 @@
 			return pos == -1 ? null : node[ pos ];
 		}
 
-<<<<<<< HEAD
-=======
 		public int getPos( final BitVector v, final long handleLength, final long s, final boolean exact ) {
 			if ( SHORT_SIGNATURES ) return exact ? findExactPos( v, handleLength, shortSignature( s ) ) : findPos( v, handleLength, shortSignature( s ) );
 			else return exact ? findExactPos( v, handleLength, s ) : findPos( v, handleLength, s );
 		}
 
->>>>>>> 29ff0b5a
 		/** Retrieves a node given its handle.
 		 * 
 		 * @param handle a handle.
@@ -760,7 +734,7 @@
 	}
 
 	public int size() {
-		return size;
+		return size > Integer.MAX_VALUE ? -1 : (int)size;
 	}
 	
 	/** Returns the 2-fattest number in an interval.
@@ -890,11 +864,7 @@
 	 * 
 	 * @param node the node whose jump pointers must be set.
 	 */
-<<<<<<< HEAD
-	private static void setJumps( final InternalNode node ) {
-=======
 	private static <U> void setJumps( final InternalNode<U> node ) {
->>>>>>> 29ff0b5a
 		if ( DEBUG ) System.err.println( "setJumps(" + node + ")" );
 		final long jumpLength = node.jumpLength();
 		Node<U> jump;
@@ -915,11 +885,7 @@
 	 * @param leaf the new leaf.
 	 * @param stack a stack containing the 2-fat ancestors of the parent of the exit node.
 	 */
-<<<<<<< HEAD
-	private static void fixRightJumpsAfterInsertion( final InternalNode internal, Node exitNode, boolean rightChild, Leaf leaf, final ObjectArrayList<InternalNode> stack ) {
-=======
 	private static <U> void fixRightJumpsAfterInsertion( final InternalNode<U> internal, Node<U> exitNode, boolean rightChild, Leaf<U> leaf, final ObjectArrayList<InternalNode<U>> stack ) {
->>>>>>> 29ff0b5a
 		if ( DEBUG ) System.err.println( "fixRightJumpsAfterInsertion(" + internal + ", " + exitNode + ", " + rightChild + ", " + leaf + ", " + stack ); 
 		final long lcp = leaf.parentExtentLength;
 		InternalNode<U> toBeFixed = null;
@@ -946,11 +912,7 @@
 			while( ! stack.isEmpty() ) {
 				toBeFixed = stack.pop();
 				jumpLength = toBeFixed.jumpLength();
-<<<<<<< HEAD
-				while( exitNode.isInternal() && toBeFixed.jumpRight != exitNode && toBeFixed.parentExtentLength <= 2 * lcp ) exitNode = ((InternalNode)exitNode).jumpRight;
-=======
 				while( exitNode.isInternal() && toBeFixed.jumpRight != exitNode ) exitNode = ((InternalNode<U>)exitNode).jumpRight;
->>>>>>> 29ff0b5a
 				if ( toBeFixed.jumpRight != exitNode ) return;
 				toBeFixed.jumpRight = leaf;
 			}
@@ -965,11 +927,7 @@
 	 * @param leaf the new leaf.
 	 * @param stack a stack containing the 2-fat ancestors of the parent of the exit node.
 	 */
-<<<<<<< HEAD
-	private static void fixLeftJumpsAfterInsertion( final InternalNode internal, Node exitNode, boolean rightChild, Leaf leaf, final ObjectArrayList<InternalNode> stack ) {
-=======
 	private static <U> void fixLeftJumpsAfterInsertion( final InternalNode<U> internal, Node<U> exitNode, boolean rightChild, Leaf<U> leaf, final ObjectArrayList<InternalNode<U>> stack ) {
->>>>>>> 29ff0b5a
 		if ( DEBUG ) System.err.println( "fixLeftJumpsAfterInsertion(" + internal + ", " + exitNode + ", " + rightChild + ", " + leaf + ", " + stack ); 
 		final long lcp = leaf.parentExtentLength;
 		InternalNode<U> toBeFixed = null;
@@ -997,11 +955,7 @@
 			while( ! stack.isEmpty() ) {
 				toBeFixed = stack.pop();
 				jumpLength = toBeFixed.jumpLength();
-<<<<<<< HEAD
-				while( exitNode.isInternal() && toBeFixed.jumpLeft != exitNode && toBeFixed.parentExtentLength <= 2 * lcp ) exitNode = ((InternalNode)exitNode).jumpLeft;
-=======
 				while( exitNode.isInternal() && toBeFixed.jumpLeft != exitNode ) exitNode = ((InternalNode<U>)exitNode).jumpLeft;
->>>>>>> 29ff0b5a
 				if ( toBeFixed.jumpLeft != exitNode ) return;
 				toBeFixed.jumpLeft = leaf;
 			}
@@ -1016,15 +970,9 @@
 	 * @param rightChild whether the parent of the exit node is a right child.
 	 * @param stack a stack containing the 2-fat ancestors of the grandparent of the exit node.
 	 */
-<<<<<<< HEAD
-	private static void fixRightJumpsAfterDeletion( Node otherNode, InternalNode parentExitNode, boolean rightChild, Leaf exitNode, final ObjectArrayList<InternalNode> stack ) {
-		if ( DEBUG ) System.err.println( "fixRightJumpsAfterDeletion(" + otherNode + ", " + parentExitNode + ", " + rightChild + ", " + exitNode + ", " + stack );
-		InternalNode toBeFixed = null;
-=======
 	private static <U> void fixRightJumpsAfterDeletion( InternalNode<U> parentExitNode, Leaf<U> exitNode, Node<U> otherNode, boolean rightChild, final ObjectArrayList<InternalNode<U>> stack ) {
 		if ( DEBUG ) System.err.println( "fixRightJumpsAfterDeletion(" + parentExitNode + ", " + exitNode + ", " + otherNode + ", " + rightChild + ", " + stack );
 		InternalNode<U> toBeFixed = null;
->>>>>>> 29ff0b5a
 		long jumpLength = -1;
 
 		if ( ! rightChild ) {
@@ -1063,15 +1011,9 @@
 	 * @param rightChild whether the parent of the exit node is a right child.
 	 * @param stack a stack containing the 2-fat ancestors of the grandparent of the exit node.
 	 */
-<<<<<<< HEAD
-	private static void fixLeftJumpsAfterDeletion( Node otherNode, InternalNode parentExitNode, boolean rightChild, Leaf exitNode, final ObjectArrayList<InternalNode> stack ) {
-		if ( DEBUG ) System.err.println( "fixLeftJumpsAfterDeletion(" + otherNode + ", " + parentExitNode + ", " + rightChild + ", " + exitNode + ", " + stack );
-		InternalNode toBeFixed = null;
-=======
 	private static <U> void fixLeftJumpsAfterDeletion( InternalNode<U> parentExitNode, Leaf<U> exitNode, Node<U> otherNode, boolean rightChild, final ObjectArrayList<InternalNode<U>> stack ) {
 		if ( DEBUG ) System.err.println( "fixLeftJumpsAfterDeletion(" + parentExitNode + ", " + exitNode + ", " + otherNode + ", " + rightChild + ", " + stack );
 		InternalNode<U> toBeFixed = null;
->>>>>>> 29ff0b5a
 		long jumpLength = -1;
 
 		if ( rightChild ) {
@@ -1102,115 +1044,11 @@
 		}
 	}
 
-<<<<<<< HEAD
-	@SuppressWarnings("unchecked")
-	public boolean remove( final Object k ) {
-		final LongArrayBitVector v = LongArrayBitVector.copy( transform.toBitVector( (T)k ) );
-		if ( DEBUG ) System.err.println( "remove(" + v + ")" );
-		if ( DEBUG ) System.err.println( "Map: " + map + " root: " + root );
-		
-		if ( size == 0 ) return false;
-		
-		if ( size == 1 ) {
-			if ( ! root.key().equals( v ) ) return false;
-			root = null;
-			size = 0;
-			if ( ASSERTS ) assertTrie();
-			return true;
-		}
-
-		final ObjectArrayList<InternalNode> stack = new ObjectArrayList<InternalNode>( 64 );
-		
-		InternalNode parentExitNode;
-		boolean rightLeaf, rightChild = false;
-		Node exitNode;
-		long lcp;
-
-		final long[] state = Hashes.preprocessMurmur( v, 0 );
-
-		parentExitNode = getParentExitNode( v, state, stack, false );
-		rightLeaf = parentExitNode != null && parentExitNode.extentLength < v.length() && v.getBoolean( parentExitNode.extentLength );
-		exitNode = parentExitNode == null ? root : ( rightLeaf ? parentExitNode.right : parentExitNode.left );
-		lcp = exitNode.key().longestCommonPrefixLength( v );
-		
-		if ( DDEBUG ) System.err.println( "Exit node " + exitNode );
-		
-		if ( ! exitNode.key().equals( v ) ) return false; // Not found
-		
-		final Node otherNode = rightLeaf ? parentExitNode.left : parentExitNode.right;
-		final boolean otherNodeIsInternal = otherNode.isInternal();
-
-		if ( parentExitNode != null && parentExitNode != root ) {
-			// Let us fix grandpa's child pointer.
-			final int stackSize = stack.size();
-			InternalNode grandParentExitNode = getGrandParentExitNode( v, state, stack, false );
-			if ( grandParentExitNode == null || grandParentExitNode.left != parentExitNode && grandParentExitNode.right != parentExitNode ) {
-				// Clean up stack from garbage left from mistaken invocation
-				stack.size( stackSize - 1 );
-				stack.push( parentExitNode );
-				grandParentExitNode = getGrandParentExitNode( v, state, stack, true );
-			}
-			if ( rightChild = ( grandParentExitNode.right == parentExitNode ) )  grandParentExitNode.right = otherNode;
-			else grandParentExitNode.left = otherNode;
-		}		
-
-		final long parentExitNodehandleLength = parentExitNode.handleLength();
-		final long otherNodeHandleLength = otherNode.handleLength();
-		final long t = parentExitNodehandleLength | otherNodeHandleLength;
-		final boolean cutLow = ( t & -t & otherNodeHandleLength ) != 0;
-
-
-		if ( DEBUG ) System.err.println( "lcp: " + lcp );
-
-		if ( parentExitNode == root ) root = otherNode;
-
-		// Fix leaf reference if not null
-		final InternalNode refersToExitNode = ((Leaf)exitNode).reference;
-		if ( refersToExitNode == null ) parentExitNode.reference.reference = null;
-		else {
-			refersToExitNode.reference = parentExitNode.reference;
-			refersToExitNode.reference.reference = refersToExitNode;
-		}
-
-		// Fix doubly-linked list
-		removeLeaf( (Leaf)exitNode );
-
-		if ( DDEBUG ) System.err.println( "Cut " + ( cutLow ? "low" : "high") + "; leaf on the " + ( rightLeaf ? "right" : "left") + "; other node is " + ( otherNodeIsInternal ? "internal" : "a leaf") );
-		
-		if ( rightLeaf ) fixRightJumpsAfterDeletion( otherNode, parentExitNode, rightChild, (Leaf)exitNode, stack );
-		else fixLeftJumpsAfterDeletion( otherNode, parentExitNode, rightChild, (Leaf)exitNode, stack );
-		
-		if ( cutLow && otherNodeIsInternal ) {
-			map.remove( Hashes.murmur( otherNode.key(), otherNodeHandleLength, state, parentExitNode.extentLength ), (InternalNode)otherNode, otherNodeHandleLength );
-			otherNode.parentExtentLength = parentExitNode.parentExtentLength;
-			map.replace( Hashes.murmur( v, parentExitNodehandleLength, state ), (InternalNode)otherNode );
-			setJumps( (InternalNode)otherNode );
-		}
-		else {
-			otherNode.parentExtentLength = parentExitNode.parentExtentLength;
-			map.remove( Hashes.murmur( v, parentExitNodehandleLength, state ), parentExitNode, parentExitNodehandleLength );
-		}
-	
-		size--;
-
-		if ( ASSERTS ) {
-			assertTrie();
-			assert ! contains( k );
-		}
-		return true;
-	}
-	
-=======
->>>>>>> 29ff0b5a
 	@Override
 	public boolean add( final T k ) {
 		if ( DEBUG ) System.err.println( "add(" + k + ")" );
 		final LongArrayBitVector v = LongArrayBitVector.copy( transform.toBitVector( k ) );
 		if ( DEBUG ) System.err.println( "add(" + v + ")" );
-<<<<<<< HEAD
-		if ( DEBUG ) System.err.println( "Map: " + map + " root: " + root );
-=======
->>>>>>> 29ff0b5a
 		
 		if ( size == 0 ) {
 			final Leaf<T> leaf = new Leaf<T>();
@@ -1238,24 +1076,10 @@
 		ParexData<T> parexData = getParentExitNode( v, state, stack );
 		if ( ASSERTS ) assertParent( v, parexData, stack );
 		
-<<<<<<< HEAD
-		if ( ! exitNode.intercepts( lcp ) ) {
-			/* A mistake. We redo the query in exact mode. */
-			stack.clear();
-			parentExitNode = getParentExitNode( v, state, stack, true );
-			rightChild = parentExitNode != null && v.getBoolean( parentExitNode.extentLength );
-			exitNode = parentExitNode == null ? root : ( rightChild ? parentExitNode.right : parentExitNode.left );
-			lcp = exitNode.key().longestCommonPrefixLength( v );
-			if ( ASSERTS ) assert exitNode.intercepts( lcp );
-		}
-
-		if ( DDEBUG ) System.err.println( "Exit node " + exitNode );
-=======
 		parentExitNode = parexData.parexNode;
 		exitNode = parexData.exitNode;
 		lcp = parexData.lcp;
 		rightChild = parentExitNode != null && parentExitNode.right == exitNode;
->>>>>>> 29ff0b5a
 		
 		if ( DDEBUG ) System.err.println( "Parex node: " + parentExitNode + " Exit node: " + exitNode  + " LCP: " + lcp );
 				
@@ -1265,14 +1089,8 @@
 		final long exitNodeHandleLength = exitNode.handleLength( transform );
 		final boolean cutLow = lcp >= exitNodeHandleLength;
 		
-<<<<<<< HEAD
-		if ( DEBUG ) System.err.println( "lcp: " + lcp );
-		Leaf leaf = new Leaf();
-		InternalNode internal = new InternalNode();
-=======
 		Leaf<T> leaf = new Leaf<T>();
 		InternalNode<T> internal = new InternalNode<T>();
->>>>>>> 29ff0b5a
 
 		final boolean exitNodeIsInternal = exitNode.isInternal();
 		
@@ -1318,11 +1136,7 @@
 		}
 
 		
-<<<<<<< HEAD
-		if ( DEBUG ) System.err.println( "After insertion, map: " + map + " root: " + root );
-=======
 		if ( DEBUG ) System.err.println( "After insertion, map: " + handle2Node + " root: " + root );
->>>>>>> 29ff0b5a
 
 		size++;
 
@@ -1338,17 +1152,6 @@
 		return true;
 	}
 
-<<<<<<< HEAD
-	
-	@SuppressWarnings("unused")
-	private static final boolean equals( LongArrayBitVector a, LongArrayBitVector b, long start, long end ) {
-		int startWord = (int)( start >>> LongArrayBitVector.LOG2_BITS_PER_WORD );
-		final int endWord = (int)( end >>> LongArrayBitVector.LOG2_BITS_PER_WORD );
-		final int startBit = (int)( start & LongArrayBitVector.WORD_MASK );
-		final int endBit = (int)( end & LongArrayBitVector.WORD_MASK );
-		final long[] aBits = a.bits();
-		final long[] bBits = b.bits();
-=======
 	@SuppressWarnings("unchecked")
 	public boolean remove( final Object k ) {
 		if ( DEBUG ) System.err.println( "remove(" + k + ")" );
@@ -1384,7 +1187,6 @@
 		exitNode = parexData.exitNode;
 		lcp = parexData.lcp;
 		rightLeaf = parentExitNode != null && parentExitNode.right == exitNode;
->>>>>>> 29ff0b5a
 		
 		if ( DDEBUG ) System.err.println( "Parex node: " + parentExitNode + " Exit node: " + exitNode  + " LCP: " + lcp );
 		
@@ -1461,16 +1263,6 @@
 	 * @param state the hash state of <code>v</code> precomputed by {@link Hashes#preprocessMurmur(BitVector, long)}.
 	 * @return the exit node of <code>v</code>. 
 	 */
-<<<<<<< HEAD
-	public InternalNode getParentExitNode( final LongArrayBitVector v, final long[] state, final ObjectArrayList<InternalNode> stack, final boolean exact ) {
-		if ( ASSERTS ) assert size > 0;
-		if ( size == 1 ) return null;
-		if ( DDEBUG ) System.err.println( "getParentExitNode(" + v + ", " + exact + ")" );
-		final InternalNode parent = (InternalNode)fatBinarySearch( v, state, stack, 0, v.length(), true );
-		if ( DDEBUG ) System.err.println( "Parent exit node: " + parent );
-		return parent;
-	}
-=======
 	private ExitData<T> getExitNode( final LongArrayBitVector v, final long[] state ) {
 		if ( size == 0 ) throw new IllegalStateException();
 		if ( size == 1 ) return new ExitData<T>( root, v.longestCommonPrefixLength( root.extent( transform ) ) );
@@ -1490,7 +1282,6 @@
 		
 		// In this case the fat binary search gave us the correct parex node.
 		if ( candidateExitNode.isExitNodeOf( length, lcpLength, transform ) ) return new ExitData<T>( candidateExitNode, lcpLength );
->>>>>>> 29ff0b5a
 
 		// In this case the fat binary search gave us the correct exit node.
 		lcpLength = Math.min( parexOrExitNode.extentLength, lcpLength );
@@ -1523,18 +1314,6 @@
 	 * @param stack if not <code>null</code>, a stack that will be filled with the <em>fat nodes</em> along the path to the parent of the exit node.
 	 * @return the parent of the exit node of <code>v</code>, or <code>null</code> if the exit node is the root.
 	 */
-<<<<<<< HEAD
-	public InternalNode getGrandParentExitNode( final LongArrayBitVector v, final long[] state, final ObjectArrayList<InternalNode> stack, final boolean exact ) {
-		if ( ASSERTS ) assert size > 0;
-		if ( size < 3 ) return null;
-		if ( DDEBUG ) System.err.println( "getGrandParentExitNode(" + v + ", " + stack + " , " + exact + ")" );
-		// Grandpa is already on the stack.
-		if ( stack.size() > 1 && stack.peek( 1 ).extentLength == stack.peek( 0 ).parentExtentLength ) return stack.peek( 1 );
-		
-		final InternalNode parentExitNode = stack.pop();
-		long l = stack.size() > 0 ? stack.top().extentLength : 0, r = parentExitNode.parentExtentLength;
-		final InternalNode parent = (InternalNode)fatBinarySearch( v, state, stack, l, r, true );
-=======
 	public ParexData<T> getParentExitNode( final LongArrayBitVector v, final long[] state, final ObjectArrayList<InternalNode<T>> stack ) {
 		if ( DDEBUG ) System.err.println( "getParentExitNode(" + v + ")" );
 		if ( size == 0 ) throw new IllegalStateException();
@@ -1599,7 +1378,6 @@
 		if ( startingPoint == parexOrExitNode.parentExtentLength ) return new ParexData<T>( stack.top(), parexOrExitNode, lcpLength );
 		// The fat binary search will certainly return the parex node.
 		return new ParexData<T>( fatBinarySearch( v, state, stack, true, startingPoint, parexOrExitNode.parentExtentLength ), parexOrExitNode, lcpLength );
->>>>>>> 29ff0b5a
 		
 	}
 
@@ -1619,36 +1397,6 @@
 	 * @param v a bit vector.
 	 * @param stack as filled by {@link #getParentExitNode(LongArrayBitVector, long[], ObjectArrayList)}.
 	 */
-<<<<<<< HEAD
-	public Node getExitNode( final LongArrayBitVector v, final long[] state ) {
-		if ( ASSERTS ) assert size > 0;
-		if ( size == 0 ) return null;
-		if ( DDEBUG ) System.err.println( "getExitNode(" + v + ")" );
-		return fatBinarySearch( v, state, null, 0, v.length(), false );
-	}
-
-
-	private Node fatBinarySearch( final LongArrayBitVector v, final long[] state, final ObjectArrayList<InternalNode> stack, long left, long right, boolean getParent ) {
-		InternalNode node = null, parent = null;
-		Node exitNode = null;
-		boolean secondRound = false;
-		boolean exact = false;
-		//System.err.println( "Fat binary " + v + " " + stack  + " (" + l + ".." + r + ") " + exact );
-		for( ;;) {
-			long l = left, r = right;
-			final int logLength = Fast.mostSignificantBit( r );
-			long checkMask = 1L << logLength;
-			long computeMask = -1L << logLength;
-			
-			while( r - l > 0 ) {
-				if ( ASSERTS ) assert logLength > -1;
-				if ( DDEBUG ) System.err.println( "Current interval (" + l + ".." + r + "]; checking for fatness " + checkMask );
-
-				if ( ( l & checkMask ) != ( r & checkMask ) ) { // Quick test for a 2-fattest number divisible by 2^i in (l..r].
-					final long f = r & computeMask;
-
-					if ( DDEBUG ) System.err.println( "Inquiring with key " + v.subVector( 0, f ) + " (" + f + ")" );
-=======
 	public InternalNode<T> getGrandParentExitNode( final LongArrayBitVector v, final long[] state, final ObjectArrayList<InternalNode<T>> stack ) {
 		if ( DDEBUG ) System.err.println( "getParentGrandExitNode(" + v + ", " + stack + ")" );
 		final InternalNode<T> parentExitNode = stack.pop();
@@ -1686,122 +1434,9 @@
 			final long f = b & checkMask;
 			if ( ( a & checkMask ) != f ) {
 				if ( DDDEBUG ) System.err.println( "Inquiring with key " + v.subVector( 0, f ) + " (" + f + ")" );
->>>>>>> 29ff0b5a
 
 				pos = handle2Node.getPos( v, f, Hashes.murmur( v, f, state ) & SIGNATURE_MASK, exact );
 
-<<<<<<< HEAD
-					if ( node == null ) {
-						if ( DDEBUG ) System.err.println( "Missing" );
-						r = f - 1;
-					}
-					else {
-						long g = node.extentLength;
-
-						if ( f <= g ) {
-							if ( DDEBUG ) System.err.println( "Found extent of length " + g );
-							if ( stack != null ) stack.push( node );
-							parent = node;
-							l = g;
-						}
-						else {
-							if ( DDEBUG ) System.err.println( "False positive!" );
-							break; // This is a false positive.
-						}
-					}
-				}
-
-				computeMask >>= 1;
-				checkMask >>= 1;
-			}
-
-			//System.err.println( "***" + parent + " " + l + " " + r  + " " + stack );
-
-			// We assume parent is actually the parent. We will discover through the lcp whether it is not the case.
-			if ( parent == null ) exitNode = root;
-			else if ( parent.extentLength < v.length() ) exitNode = v.getBoolean( parent.extentLength ) ? parent.right : parent.left;
-			else exitNode = parent;
-
-			if ( DDEBUG ) {
-				System.err.println( "Parex: " + parent );
-				System.err.println( "Exit node: " + exitNode );
-			}
-			
-			final long lcp = exitNode.key().longestCommonPrefixLength( v );
-			
-			// Either we made a mistake, or parent is the actual exit node.
-			if ( ! exitNode.intercepts( lcp ) ) exitNode = parent;
-			// At this point, if we do not intercept the lcp we made a mistake.
-			if ( ! exitNode.intercepts( lcp ) ) {
-				if ( ASSERTS ) assert ! exact;
-				exact = true;
-				if ( DDEBUG ) System.err.println( "Made a mistake..." );
-				l = left;
-				r = right;
-			}
-			else {
-				if ( ASSERTS ) assert ! secondRound || parent != exitNode;
-				// If we asked for the parent and we have it, we're done.
-				if ( ! getParent || parent != exitNode ) break;
-				
-				secondRound = true;
-
-				//System.err.println( "** " + v );
-				if ( stack != null ) stack.pop();
-
-				right = parent.parentExtentLength;
-				if ( stack.isEmpty() ) {
-					left = 0;
-					parent = null;
-				}
-				else {
-					parent = stack.top();
-					left = parent.extentLength;
-					if ( left == right ) break;
-				}
-
-				//System.err.println( "Restarting with (" + l + ".." + r + ")" );
-				//System.err.println( map );
-			}
-		}
-			
-		//if ( DDEBUG ) System.err.println( "Final length " + l + " node: " + parent );
-		
-		if ( ASSERTS ) {
-			long lcp = exitNode.key().longestCommonPrefixLength( v );
-			assert exitNode.intercepts( lcp );
-			/* If parent is null, the extent of the root must not be a prefix of v. */
-			if ( exitNode == root ) assert root.key().longestCommonPrefixLength( v ) <= root.extentLength();
-			else {
-				/* If parent is not null, the extent of the parent must be a prefix of v, 
-				 * and the extent of the exit node must be either v, or not a prefix of v. */
-				assert ! exact || parent.extent().longestCommonPrefixLength( v ) == parent.extentLength;
-
-				if ( stack != null ) {
-					/** We check that the stack contains exactly all handles that are backjumps
-					 * of the length of the extent of the parent. */
-					long l = parent.extentLength;
-					while( l != 0 ) {
-						final Node t = map.get( parent.key().subVector( 0, l ), true );
-						if ( t != null ) assert stack.contains( t );
-						l ^= ( l & -l );
-					}
-
-					/** We check that the stack contains the nodes you would obtain by searching from
-					 * the top for nodes to fix. */
-					left = 0;
-					for( int i = 0; i < stack.size(); i++ ) {
-						assert stack.get( i ).handleLength() == twoFattest( left, parent.extentLength ) :
-							stack.get( i ).handleLength() + " != " + twoFattest( left, parent.extentLength ) + " " + i + " " + stack ;
-						left = stack.get( i ).extentLength();
-					}
-				}
-
-			}
-		}
-		
-		return getParent ? parent : exitNode;
-=======
 				final long g;
 				// The second test is just to catch false positives. 
 				if ( pos == -1 || ( g = node[ pos ].extentLength ) < f ) {
@@ -1825,20 +1460,12 @@
 			if ( stack != null ) stack.push( top );
 		}
 */		return top;
->>>>>>> 29ff0b5a
 	}
 	
 	
 	@SuppressWarnings("unchecked")
 	public boolean contains( final Object o ) {
 		if ( DEBUG ) System.err.println( "contains(" + o + ")" );
-<<<<<<< HEAD
-		if ( size == 0 ) return false;
-		final LongArrayBitVector v = LongArrayBitVector.copy( transform.toBitVector( (T)o ) );
-		final long[] state = Hashes.preprocessMurmur( v, 0 );
-		final Node exitNode = getExitNode( v, state );
-		return exitNode.isLeaf() && exitNode.key().equals( v );
-=======
 		if ( DDEBUG ) System.err.println( "Map: " + handle2Node + " root: " + root );
 		if ( size == 0 ) return false;
 		final LongArrayBitVector v = LongArrayBitVector.copy( transform.toBitVector( (T)o ) );
@@ -1854,7 +1481,6 @@
 		if ( v.compareTo( exitNode.extent( transform ) ) <= 0 ) return exitNode.rightLeaf();
 		else return exitNode.leftLeaf().prev;
 		
->>>>>>> 29ff0b5a
 	}
 
 	@SuppressWarnings("unchecked")
@@ -2029,11 +1655,7 @@
 			depthStack.push( depth );
 			
 			if ( DEBUG ) System.err.println( "Recursing into left node... " );
-<<<<<<< HEAD
-			((InternalNode)node).left = readNode( s, depth + 1, node.extentLength(), map, leafStack, jumpStack, depthStack, segmentStack, dirStack );
-=======
 			internalNode.left = readNode( s, depth + 1, internalNode.extentLength, map, leafStack, jumpStack, depthStack, segmentStack, dirStack );
->>>>>>> 29ff0b5a
 			
 			int top = segmentStack.popInt();
 			if ( top != 1 ) segmentStack.push( top - 1 );
@@ -2048,11 +1670,7 @@
 			depthStack.push( depth );
 			
 			if ( DEBUG ) System.err.println( "Recursing into right node... " );
-<<<<<<< HEAD
-			((InternalNode)node).right = readNode( s, depth + 1, node.extentLength(), map, leafStack, jumpStack, depthStack, segmentStack, dirStack );
-=======
 			internalNode.right = readNode( s, depth + 1, internalNode.extentLength, map, leafStack, jumpStack, depthStack, segmentStack, dirStack );
->>>>>>> 29ff0b5a
 			
 			top = segmentStack.popInt();
 			if ( top != 1 ) segmentStack.push( top - 1 );
